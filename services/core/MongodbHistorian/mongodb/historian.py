# -*- coding: utf-8 -*- {{{
# vim: set fenc=utf-8 ft=python sw=4 ts=4 sts=4 et:
#
# Copyright (c) 2016, Battelle Memorial Institute
# All rights reserved.
#
# Redistribution and use in source and binary forms, with or without
# modification, are permitted provided that the following conditions are met:
#
# 1. Redistributions of source code must retain the above copyright notice,
#    this list of conditions and the following disclaimer.
# 2. Redistributions in binary form must reproduce the above copyright notice,
#    this list of conditions and the following disclaimer in the documentation
#    and/or other materials provided with the distribution.
#
# THIS SOFTWARE IS PROVIDED BY THE COPYRIGHT HOLDERS AND CONTRIBUTORS "AS IS"
# AND ANY EXPRESS OR IMPLIED WARRANTIES, INCLUDING, BUT NOT LIMITED TO,
# THE IMPLIED WARRANTIES OF MERCHANTABILITY AND FITNESS FOR A PARTICULAR
# PURPOSE ARE DISCLAIMED. IN NO EVENT SHALL THE COPYRIGHT OWNER OR
# CONTRIBUTORS BE LIABLE FOR ANY DIRECT, INDIRECT, INCIDENTAL, SPECIAL,
# EXEMPLARY, OR CONSEQUENTIAL DAMAGES (INCLUDING, BUT NOT LIMITED TO,
# PROCUREMENT OF SUBSTITUTE GOODS OR SERVICES; LOSS OF USE, DATA,
# OR PROFITS; OR BUSINESS INTERRUPTION) HOWEVER CAUSED AND ON ANY THEORY OF
# LIABILITY, WHETHER IN CONTRACT, STRICT LIABILITY, OR TORT (INCLUDING
# NEGLIGENCE OR OTHERWISE) ARISING IN ANY WAY OUT OF THE USE OF THIS
# SOFTWARE, EVEN IF ADVISED OF THE POSSIBILITY OF SUCH DAMAGE.
#
# The views and conclusions contained in the software and documentation are
# those of the authors and should not be interpreted as representing
# official policies, either expressed or implied, of the FreeBSD Project.
#

# This material was prepared as an account of work sponsored by an
# agency of the United States Government.  Neither the United States
# Government nor the United States Department of Energy, nor Battelle,
# nor any of their employees, nor any jurisdiction or organization
# that has cooperated in the development of these materials, makes
# any warranty, express or implied, or assumes any legal liability
# or responsibility for the accuracy, completeness, or usefulness or
# any information, apparatus, product, software, or process disclosed,
# or represents that its use would not infringe privately owned rights.
#
# Reference herein to any specific commercial product, process, or
# service by trade name, trademark, manufacturer, or otherwise does
# not necessarily constitute or imply its endorsement, recommendation,
# r favoring by the United States Government or any agency thereof,
# or Battelle Memorial Institute. The views and opinions of authors
# expressed herein do not necessarily state or reflect those of the
# United States Government or any agency thereof.
#
# PACIFIC NORTHWEST NATIONAL LABORATORY
# operated by BATTELLE for the UNITED STATES DEPARTMENT OF ENERGY
# under Contract DE-AC05-76RL01830

# }}}

from __future__ import absolute_import, print_function

import logging
import numbers
import re
import sys
from collections import defaultdict
from datetime import datetime
from datetime import timedelta
from gevent.pool import Pool

import pymongo
import pytz
from bson.objectid import ObjectId
from dateutil.tz import tzutc
from pymongo import ReplaceOne
from pymongo import UpdateOne
from pymongo.errors import BulkWriteError

from volttron.platform.agent import utils
from volttron.platform.agent.base_historian import BaseHistorian
from volttron.platform.agent.utils import get_aware_utc_now
from volttron.platform.dbutils import mongoutils
from volttron.platform.vip.agent import Core
from volttron.utils.docs import doc_inherit

try:
    import ujson
    def dumps(data):
        return ujson.dumps(data, double_precision=15)
    def loads(data_string):
        return ujson.loads(data_string, precise_float=True)
except ImportError:
    from zmq.utils.jsonapi import dumps, loads

utils.setup_logging()
_log = logging.getLogger(__name__)
__version__ = '2.1'
_VOLTTRON_TYPE = '__volttron_type__'


def historian(config_path, **kwargs):
    """
    This method is called by the :py:func:`mongodb.historian.main` to parse
    the passed config file or configuration dictionary object, validate the
    configuration entries, and create an instance of MongodbHistorian

    :param config_path: could be a path to a configuration file or can be a
                        dictionary object
    :param kwargs: additional keyword arguments if any
    :return: an instance of :py:class:`MongodbHistorian`
    """
    if isinstance(config_path, dict):
        config_dict = config_path
    else:
        config_dict = utils.load_config(config_path)
    connection = config_dict.get('connection', None)
    assert connection is not None

    database_type = connection.get('type', None)
    assert database_type is not None

    params = connection.get('params', None)
    assert params is not None

    identity_from_platform = kwargs.pop('identity', None)
    identity = config_dict.get('identity')

    if identity is not None:
        _log.warning("DEPRECATION WARNING: Setting a historian's VIP IDENTITY"
                     " from its configuration file will no longer be supported"
                     " after VOLTTRON 4.0")
        _log.warning(
            "DEPRECATION WARNING: Using the identity configuration setting "
            "will override the value provided by the platform. This new value "
            "will not be reported correctly by 'volttron-ctl status'")
        _log.warning("DEPRECATION WARNING: Please remove 'identity' from your "
                     "configuration file and use the new method provided by "
                     "the platform to set an agent's identity. See "
                     "scripts/core/make-mongo-historian.sh for an example of "
                     "how this is done.")
    else:
        identity = identity_from_platform

    topic_replacements = config_dict.get('topic_replace_list', None)
    _log.debug('topic_replacements are: {}'.format(topic_replacements))

    readonly = config_dict.get('readonly', False)

    MongodbHistorian.__name__ = 'MongodbHistorian'
    return MongodbHistorian(config_dict, identity=identity,
                            topic_replace_list=topic_replacements,
                            readonly=readonly, **kwargs)


class MongodbHistorian(BaseHistorian):
    """
    Historian that stores the data into mongodb collections.

    """

    def __init__(self, config, **kwargs):
        """
        Initialise the historian.

        The historian makes a mongoclient connection to the mongodb server.
        This connection is thread-safe and therefore we create it before
        starting the main loop of the agent.

        In addition, the topic_map and topic_meta are used for caching meta
        data and topics respectively.

        :param kwargs: additional keyword arguments. (optional identity and
                       topic_replace_list used by parent classes)

        """

        self.tables_def, table_names = self.parse_table_def(config)
        self._data_collection = table_names['data_table']
        self._meta_collection = table_names['meta_table']
        self._topic_collection = table_names['topics_table']
        self._agg_topic_collection = table_names['agg_topics_table']
        self._agg_meta_collection = table_names['agg_meta_table']
        self._connection_params = config['connection']['params']
        self._client = None

        self._topic_id_map = {}
        self._topic_name_map = {}
        self._topic_meta = {}
        self._agg_topic_id_map = {}
        _log.debug("version number is {}".format(__version__))
        self.version_nums = __version__.split(".")
        self.DAILY_COLLECTION = "daily_data"
        self.HOURLY_COLLECTION = "hourly_data"

        try:
            if config.get('initial_rollup_start_time'):
                self._initial_rollup_start_time = datetime.strptime(
                    config.get('initial_rollup_start_time'),
                    '%Y-%m-%dT%H:%M:%S.%f').replace(tzinfo=pytz.utc)
            else:
                self._initial_rollup_start_time = get_aware_utc_now()

            # Date from which rolled up data exists in hourly_data and
            # daily_data collection
            if config.get('rollup_query_start'):
                self.rollup_query_start = datetime.strptime(
                    config.get('rollup_query_start'),
                    '%Y-%m-%dT%H:%M:%S.%f').replace(tzinfo=pytz.utc)
            else:
                self.rollup_query_start = get_aware_utc_now() + \
                                          timedelta(days=1)

            # topic_patterns for which queries can be run against rolled up
            # tables. This is needed only till batch processing of older data
            # is complete and everything gets loaded into hourly and daily
            # collections
            self.topics_rolled_up = config.get('rollup_topic_pattern')
            try:
                if self.topics_rolled_up:
                    self.topics_rolled_up = re.compile(self.topics_rolled_up)
            except Exception as e:
                _log.error(
                    "Invalid rollup_topic_pattern in configuration. {} is "
                    "not a valid regular expression. "
                    "\nException: {} ".format(self.topics_rolled_up, e.args))

            # number of days before current time, that can be used as end
            # date for queries from hourly or daily data collections. This is
            # to account for the time it takes the periodic_rollup to process
            # records in data table and insert into daily_data and hourly_data
            # collection
            self.rollup_query_end = config.get('rollup_query_end')
            if self.rollup_query_end is not None:
                self.rollup_query_end = float(self.rollup_query_end)
            else:
                self.rollup_query_end = 1 # default 1 day
                # current time(at the time of query)

            #how minutes ones should the periodic rollup function be run
            if config.get('periodic_rollup_frequency') is not None:
                self.periodic_rollup_frequency = \
                    float(config.get('periodic_rollup_frequency')) * 60
            else:
                self.periodic_rollup_frequency = 60 #run every minute

            # Number of minutes to wait before calling the periodic_rollup
            # function for the first time
            if config.get('periodic_rollup_initial_wait') is not None:
                self.periodic_rollup_initial_wait = float(config.get(
                    'periodic_rollup_initial_wait')) * 60
            else:
                self.periodic_rollup_initial_wait = 10
                # by default wait for 10 seconds
                # before running the periodic_rollup for the first time.

            #Done with all init call super.init
            super(MongodbHistorian, self).__init__(**kwargs)
        except ValueError as e:
            _log.error("Error processing configuration: {}".format(e))
            return

    @Core.receiver("onstart")
    def starting_mongo(self, sender, **kwargs):
        _log.debug("In on start method. scheduling periodic call to rollup "
                   "data")
        if not self._readonly:
            self.core.periodic(self.periodic_rollup_frequency,
                               self.periodic_rollup,
                               wait=self.periodic_rollup_initial_wait)

    def periodic_rollup(self):
        _log.info("periodic attempt to do hourly and daily rollup.")
        if self._client is None:
            _log.debug("historian setup not complete. "
                       "wait for next periodic call")
            return
        # Find the records that needs to be processed from data table
        db = self._client.get_default_database()
        stat = {}
        stat["last_data_into_daily"] = self.get_last_updated_data(
            db, self.DAILY_COLLECTION)

        stat["last_data_into_hourly"] = self.get_last_updated_data(
            db, self.HOURLY_COLLECTION)
        find_condition = {}
        if stat["last_data_into_daily"]:
            find_condition['_id'] = {'$gt': stat["last_data_into_daily"]}
        if stat["last_data_into_hourly"]:
            if stat["last_data_into_daily"] and stat[
                "last_data_into_hourly"] < \
                    stat["last_data_into_daily"]:
                find_condition['_id'] = {'$gt': stat["last_data_into_hourly"]}
        if not stat["last_data_into_hourly"] and not stat[
            "last_data_into_daily"]:
            stat = {}
            find_condition['ts']= {'$gte': self._initial_rollup_start_time}
            _log.info("ROLLING FROM start date {}".format(
                self._initial_rollup_start_time))
        else:
            _log.info("ROLLING FROM last processed id {}".format(
                find_condition['_id']))

        _log.debug("query condition is {} ".format(find_condition))


        # Iterate and append to a bulk_array. Insert in batches of 1000
        bulk_publish_hour = []
        bulk_publish_day = []
        hour_ids = []
        day_ids = []
        h = 0
        d = 0
        last_topic_id = ''
        last_date = ''
        cursor = db[self._data_collection].find(
            find_condition).sort("_id", pymongo.ASCENDING)
        _log.debug("rollup query returned. Looping through to updated db")
        for row in cursor:
            if not stat or row['_id'] > stat["last_data_into_hourly"]:
                self.initialize_hourly(topic_id=row['topic_id'], ts=row['ts'])
                bulk_publish_hour.append(
                    MongodbHistorian.insert_to_hourly(db,
                                          row['_id'],
                                          topic_id=row['topic_id'],
                                          ts=row['ts'],
                                          value=row['value']))
                hour_ids.append(row['_id'])
                h += 1

            if not stat or row['_id'] > stat["last_data_into_daily"]:
                self.initialize_daily(topic_id=row['topic_id'],
                                      ts=row['ts'])
                bulk_publish_day.append(
                    MongodbHistorian.insert_to_daily(db,
                                         row['_id'],
                                         topic_id=row['topic_id'],
                                         ts=row['ts'], value=row['value']))
                day_ids.append(row['_id'])
                d += 1
            # Perform insert if we have 5000 rows
            d_errors = h_errors = False
            if h == 5000:
                bulk_publish_hour, hour_ids, h_errors = \
                    MongodbHistorian.bulk_write_rolled_up_data(
                        self.HOURLY_COLLECTION, bulk_publish_hour,
                        hour_ids, db)
                h = 0
            if d == 5000:
                bulk_publish_day, day_ids, d_errors = \
                    MongodbHistorian.bulk_write_rolled_up_data(
                        self.DAILY_COLLECTION, bulk_publish_day, day_ids, db)
                d = 0
            if d_errors or h_errors:
                # something failed in bulk write. try from last err
                # row during the next periodic call
                _log.warn("bulk publish errors. last_processed_data would "
                          "have got recorded in collection. returning from "
                          "periodic call to try again during next scheduled "
                          "call")
                return

        # Perform insert for any pending records
        if bulk_publish_hour:
            _log.debug("bulk_publish outside loop")
            MongodbHistorian.bulk_write_rolled_up_data(
                self.HOURLY_COLLECTION, bulk_publish_hour, hour_ids, db)
        if bulk_publish_day:
            _log.debug("bulk_publish outside loop")
            MongodbHistorian.bulk_write_rolled_up_data(
                self.DAILY_COLLECTION, bulk_publish_day, day_ids, db)

    def get_last_updated_data(self, db, collection):
        id = ""
        cursor = db[collection].find({}).sort(
            "last_updated_data", pymongo.DESCENDING).limit(1)
        for row in cursor:
            id = row.get('last_updated_data')
        return id

    @staticmethod
    def bulk_write_rolled_up_data(collection_name, requests, ids, db):
        '''
        Handle bulk inserts into daily or hourly roll up table.
        :param collection_name: name of the collection on which the bulk
        operation should happen
        :param requests: array of bulk write requests
        :param ids: array of data collection _ids that are part of the bulk
        write requests
        :param db: handle to database
        :return: emptied request array, ids array, and True if there were
        errors during write operation or False if there was none
        '''
        errors = False
        try:
            db[collection_name].bulk_write(requests, ordered=True)
        except BulkWriteError as ex:
            _log.error(str(ex.details))
            errors = True

        else:
            ids = []
            requests = []
        return requests, ids, errors

    def version(self):
        return __version__

    def initialize_hourly(self, topic_id, ts):
        ts_hour = ts.replace(minute=0, second=0, microsecond=0)

        db = self._client.get_default_database()
        # use update+upsert instead of insert cmd as the external script
        # to back fill data could have initialized this same row
        db[self.HOURLY_COLLECTION].update_one(
            {'ts': ts_hour, 'topic_id': topic_id},
            {"$setOnInsert": {'ts': ts_hour,
                              'topic_id': topic_id,
                              'count': 0,
                              'sum': 0,
                              'data': [[]] * 60,
                              'last_updated_data': ''}
            },
            upsert=True)

    def initialize_daily(self, topic_id, ts):
        ts_day = ts.replace(hour=0, minute=0, second=0, microsecond=0)

        db = self._client.get_default_database()
        db[self.DAILY_COLLECTION].update_one(
            {'ts': ts_day, 'topic_id': topic_id},
            {"$setOnInsert": {'ts': ts_day,
                              'topic_id': topic_id,
                              'count': 0,
                              'sum': 0,
                              'data': [[]] * 24 * 60,
                              'last_updated_data': ''}},
            upsert=True)

    @staticmethod
    def insert_to_hourly(db, data_id, topic_id, ts, value):
        sum_value = MongodbHistorian.value_to_sumable(value)
        rollup_hour = ts.replace(minute=0, second=0, microsecond=0)

        return UpdateOne({'ts': rollup_hour, 'topic_id': topic_id},
                {'$push': {"data." + str(ts.minute): [ts, value]},
                 '$inc': {'count': 1, 'sum': sum_value},
                 '$set': {'last_updated_data': data_id}})

    @staticmethod
    def insert_to_daily(db, data_id, topic_id, ts, value):
        rollup_day = ts.replace(hour=0, minute=0, second=0,
                                         microsecond=0)
        position = ts.hour * 60 + ts.minute
        sum_value = MongodbHistorian.value_to_sumable(value)

        one = UpdateOne({'ts': rollup_day, 'topic_id': topic_id},
                        {'$push': {"data." + str(position): [ts, value]},
                         '$inc': {'count': 1, 'sum': sum_value},
                         '$set': {'last_updated_data': data_id}})
        return one

    @doc_inherit
    def publish_to_historian(self, to_publish_list):
        _log.debug("publish_to_historian number of items: {}".format(
            len(to_publish_list)))
        # self.report_all_handled()
        # return
        # Use the db instance to insert/update the topics
        # and data collections
        db = self._client.get_default_database()

        bulk_publish = db[self._data_collection].initialize_ordered_bulk_op()

        for x in to_publish_list:
            ts = x['timestamp']
            topic = x['topic']
            value = x['value']
            meta = x['meta']
            source = x['source']

            if source == 'scrape':
                source = 'devices'

            # look at the topics that are stored in the database already
            # to see if this topic has a value
            topic_lower = topic.lower()
            topic_id = self._topic_id_map.get(topic_lower, None)
            db_topic_name = self._topic_name_map.get(topic_lower, None)

            if topic_id is None:
                row = db[self._topic_collection].insert_one(
                    {'topic_name': topic})
                topic_id = row.inserted_id
                self._topic_id_map[topic_lower] = topic_id
                self._topic_name_map[topic_lower] = topic

            elif db_topic_name != topic:
                _log.debug('Updating topic: {}'.format(topic))

                result = db[self._topic_collection].update_one(
                    {'_id': ObjectId(topic_id)},
                    {'$set': {'topic_name': topic}})
                assert result.matched_count
                self._topic_name_map[topic_lower] = topic

            old_meta = self._topic_meta.get(topic_id, {})
            if set(old_meta.items()) != set(meta.items()):
                _log.debug(
                    'Updating meta for topic: {} {}'.format(topic, meta))
                db[self._meta_collection].insert_one(
                    {'topic_id': topic_id, 'meta': meta})
                self._topic_meta[topic_id] = meta

            if isinstance(value, dict):
                # Do this so that we need not worry about dict keys with $ or .
                value_str = dumps(value)
                # create a dict with __volttron_type__ so we can do
                # loads() when we query for this data
                value = {_VOLTTRON_TYPE: 'json',
                         'string_value': value_str}

            bulk_publish.find(
                    {'ts': ts, 'topic_id': topic_id}).upsert().replace_one(
                    {'ts': ts, 'topic_id': topic_id, 'source': source,
                     'value': value})


        try:
            result = bulk_publish.execute()
        except BulkWriteError as bwe:
            _log.error("Error during bulk write to data: {}".format(
                bwe.details))
            if bwe.details['writeErrors'] :
                index = bwe.details['writeErrors'][0]['index']
                if index > 0:
                    _log.debug(
                        "bulk operation processed {} records before "
                        "failing".format(bwe.details['writeErrors'][0]['index']))
                    self.report_handled(to_publish_list[0:index])
        else:  # No write errros here when
            self.report_all_handled()

    @staticmethod
    def value_to_sumable(value):
        # Handle the case where value is not a number so we don't
        # increment the sum for that instance.
        if isinstance(value, numbers.Number) and not isinstance(value, bool):
            sum_value = value
        else:
            sum_value = 0
        return sum_value

    def query_historian(self, topic, start=None, end=None, agg_type=None,
                        agg_period=None, skip=0, count=None,
                        order="FIRST_TO_LAST"):
        """ Returns the results of the query from the mongo database.

        This historian stores data to the nearest second.  It will not
        store subsecond resolution data.  This is an optimisation based
        upon storage for the database.
        Please see
        :py:meth:`volttron.platform.agent.base_historian.BaseQueryHistorianAgent.query_historian`
        for input parameters and return value details
        """
        start_time = datetime.utcnow()
        collection_name = self._data_collection
        use_rolled_up_data = False
        query_start = start
        query_end = end
        topics_list = []
        if isinstance(topic, str):
            topics_list.append(topic)
        elif isinstance(topic, list):
            topics_list = topic

        if agg_type and agg_period:
            # query aggregate data collection instead
            collection_name = agg_type + "_" + agg_period
        else:
            name, query_start, query_end = \
                self.verify_use_of_rolledup_data(start, end, topics_list)
            if name:
                collection_name = name
                use_rolled_up_data = True
        _log.debug("Using collection {} for query:".format(collection_name))

        topic_ids = []
        id_name_map = {}
        for topic in topics_list:
            # find topic if based on topic table entry
            topic_id = self._topic_id_map.get(topic.lower(), None)

            if agg_type:
                agg_type = agg_type.lower()
                # replace id from aggregate_topics table
                topic_id = self._agg_topic_id_map.get(
                    (topic.lower(), agg_type, agg_period), None)
                if topic_id is None:
                    # load agg topic id again as it might be a newly
                    # configured aggregation
                    self._agg_topic_id_map = mongoutils.get_agg_topic_map(
                        self._client, self._agg_topic_collection)
                    topic_id = self._agg_topic_id_map.get(
                        (topic.lower(), agg_type, agg_period), None)
            if topic_id:
                topic_ids.append(topic_id)
                id_name_map[ObjectId(topic_id)] = topic
            else:
                _log.warn('No such topic {}'.format(topic))

        if not topic_ids:
            return {}
        else:
            _log.debug("Found topic id for {} as {}".format(
                topics_list, topic_ids))
        multi_topic_query = len(topic_ids) > 1

        ts_filter = {}
        order_by = 1
        if order == 'LAST_TO_FIRST':
            order_by = -1

        if query_start is not None:
            ts_filter["$gte"] = query_start

        if query_end is not None:
            ts_filter["$lt"] = query_end


        if count is None:
            count = 100
        skip_count = 0
        if skip > 0:
            skip_count = skip

        find_params = {}
        if ts_filter:
            if start == end :
                find_params = {'ts' : start}
            else:
                find_params = {'ts': ts_filter}

        values = defaultdict(list)
        pool = Pool(size=10)
        try:
            for topic_id in topic_ids:
<<<<<<< HEAD
                # Query for one topic at a time in a loop instead of topic_id
                # $in in order to apply $limit to each topic searched instead
                # of the combined result
                _log.debug("Spawning thread for topic {}".format(topic_id))
                pool.spawn(self.query_topic_data, topic_id,
                           id_name_map[topic_id], collection_name,
                           start, end, query_start, query_end, count,
                           skip_count, order_by, find_params,
                           use_rolled_up_data, values)
=======
                # Query for one topic at a time in a loop instead of topic_id $in
                # in order to apply $limit to each topic searched instead of the
                # combined result
                _log.debug("Spawning thread for topic {}".format(topic_id))
                pool.spawn(self.query_topic_data, topic_id, collection_name,
                           start, end, count, skip_count, order_by, find_params,
                           id_name_map, use_rolled_up_data, values)
>>>>>>> 669cb4e8
            pool.join()
            _log.debug("Time taken to load all values {}".format(
                datetime.utcnow() - start_time))
            # _log.debug("Results got {}".format(values))

            return self.add_metadata_to_query_result(agg_type,
                                                     multi_topic_query,
                                                     topic,
                                                     topic_ids,
                                                     values)
        finally:
            pool.kill()


<<<<<<< HEAD
    def query_topic_data(self, topic_id, topic_name, collection_name, start,
                         end, query_start, query_end, count, skip_count,
                         order_by, find_params, use_rolled_up_data, values):
        start_time = datetime.utcnow()
        db = self._client.get_default_database()
        _log.info("Mongo client created with min pool size {}".format(
            self._client.min_pool_size))
        find_params['topic_id'] = ObjectId(topic_id)
        _log.debug("querying table with params {}".format(find_params))
        raw_data_project = {"_id": 0, "timestamp": {
            '$dateToString': {'format': "%Y-%m-%dT%H:%M:%S.%L000+00:00",
                              "date": "$ts"}}, "value": 1}
        if use_rolled_up_data:
            project = {"_id": 0, "data": 1}
        else:
            project = raw_data_project

        pipeline = [{"$match": find_params}, {"$skip": skip_count},
                    {"$sort": {"ts": order_by}}, {"$limit": count},
                    {"$project": project}]
        _log.debug("pipeline for query is {}".format(pipeline))
        _log.debug("collection_name is "+ collection_name)
        cursor = db[collection_name].aggregate(pipeline)

        rows = list(cursor)
        _log.debug("Time after fetch {}".format(
            datetime.utcnow() - start_time))
=======
    def query_topic_data(self, topic_id, collection_name, start,
                         end, count, skip_count, order_by, find_params,
                         id_name_map, use_rolled_up_data, values):
        start_time = datetime.utcnow()
        db = self._client.get_default_database()
        find_params['topic_id'] = ObjectId(topic_id)
        _log.debug("querying table with params {}".format(find_params))
        if use_rolled_up_data:
            project = {"_id": 0, "data": 1}
        else:
            project = {"_id": 0, "timestamp": {
                '$dateToString': {'format': "%Y-%m-%dT%H:%M:%S.%L000+00:00",
                                  "date": "$ts"}}, "value": 1}
        pipeline = [{"$match": find_params}, {"$skip": skip_count},
                    {"$sort": {"ts": order_by}}, {"$limit": count},
                    {"$project": project}]
        _log.debug("pipeline for agg query is {}".format(pipeline))
        _log.debug("collection_name is " + collection_name)
        cursor = db[collection_name].aggregate(pipeline)
        rows = list(cursor)
        _log.debug(
            "Time after fetch {}".format(datetime.utcnow() - start_time))
>>>>>>> 669cb4e8
        if use_rolled_up_data:
            for row in rows:
                if order_by == 1:
                    for minute_data in row['data']:
                        if minute_data:
                            # there could be more than data entry during the
                            # same minute
                            for data in minute_data:
<<<<<<< HEAD
                                self.update_values(data, topic_name, start,
                                                   end, values)
=======
                                self.update_values(data, topic_id, start, end,
                                                   id_name_map, values)
>>>>>>> 669cb4e8
                else:
                    for minute_data in reversed(row['data']):
                        if minute_data:
                            # there could be more than data entry during the
                            # same minute
                            for data in reversed(minute_data):
<<<<<<< HEAD
                                self.update_values(data, topic_name, start,
                                                   end,
                                                   values)
            _log.debug("values len {}".format(len(values)))
            if query_start > start:
                # query raw data collection for rest of the dates
                find_params['ts'] = {'$gte':start,
                                     '$lt':self.rollup_query_start}
                pipeline = [{"$match": find_params}, {"$skip": skip_count},
                            {"$sort": {"ts": order_by}}, {"$limit": count},
                            {"$project": raw_data_project}]
                self.add_raw_data_results(db, topic_name, values,
                                          pipeline, order_by == 1)
            if query_end < end:
                # query raw data collection for rest of the dates
                find_params['ts'] = {'$gte':query_end,
                                     '$lt':end}
                pipeline = [{"$match": find_params}, {"$skip": skip_count},
                            {"$sort": {"ts": order_by}}, {"$limit": count},
                            {"$project": raw_data_project}]
                self.add_raw_data_results(db, topic_name, values,
                                          pipeline, order_by == -1)

        else:
            for row in rows:
                result_value = self.json_string_to_dict(row['value'])
                values[topic_name].append(
                    (row['timestamp'], result_value))
        _log.debug("Time taken to load all results into values {}".format(
            datetime.utcnow() - start_time))
        _log.debug("rows length {}".format(len(rows)))

    def add_raw_data_results(self, db, topic_name, values, pipeline,
                             add_to_beginning):

        _log.debug("pipeline for querying raw data is {}".format(pipeline))
        _log.debug("collection_name is " + self._data_collection)
        cursor = db[self._data_collection].aggregate(pipeline)
        rows = list(cursor)
        _log.debug("number of raw data records {}".format(len(rows)))
        new_values = defaultdict(list)
        for row in rows:
            result_value = self.json_string_to_dict(row['value'])
            new_values[topic_name].append(
                (row['timestamp'], result_value))
        # add to results from rollup collections
        if add_to_beginning:
            # add to beginning
            _log.debug("adding to beginning")
            new_values.get(topic_name, []).extend(values.get(topic_name, []))
            values[topic_name] = new_values.get(topic_name, [])
        else:
            # add to end
            _log.debug("adding to end")
            values.get(topic_name, []).extend(new_values.get(topic_name, []))
            values[topic_name] = values.get(topic_name, [])



    def update_values(self, data, topic_name, start, end, values):
=======
                                self.update_values(data, topic_id, start, end,
                                                   id_name_map, values)

            _log.debug("values len {}".format(len(values)))
        else:
            for row in rows:
                result_value = self.json_string_to_dict(row['value'])
                values[id_name_map[topic_id]].append(
                    (row['timestamp'], result_value))
        _log.debug("Time taken to load into values {}".format(
            datetime.utcnow() - start_time))
        _log.debug("rows length {}".format(len(rows)))

    def update_values(self, data, topic_id, start, end, id_name_map, values):
>>>>>>> 669cb4e8
        if start.tzinfo:
            data[0] = data[0].replace(tzinfo=tzutc())
        if data[0] >= start and data[0] < end:
            result_value = self.json_string_to_dict(data[1])
<<<<<<< HEAD
            values[topic_name].append(
=======
            values[id_name_map[topic_id]].append(
>>>>>>> 669cb4e8
                (utils.format_timestamp(data[0]), result_value))



    def json_string_to_dict(self, value):
        """
        Verify if the value was converted to json string at the time of
        storing into db. If so, convert it back to dict and return
        :param value:
        :return:
        """
        result_value = value
        if isinstance(result_value, dict) and result_value.get(_VOLTTRON_TYPE):
            if result_value[_VOLTTRON_TYPE] == 'json':
                result_value = loads(result_value['string_value'])
        return result_value

    def verify_use_of_rolledup_data(self, start, end, topics_list):
        """
        See if we can use rolled up data only be done with version >2,
        with valid time period verify start is >= from when rolled up data
        is available verify end date is < current time - configured lag time
        (config.rollup_query_end) this is to account for any lag between
        the main historian thread and the thread that periodically rolls up
        data. Also check rolled up data exists for the topics queried
        :param start: query start time
        :param end: query end time
        :param topics_list: list of topics in queried
        :return:
        """
        #
        collection_name = ""
        query_start = start
        query_end = end
        # if it is the right version of historian and
        # if start and end dates are within the range for which rolled up
        # data is available, use hourly_data or monthly_data collection
        rollup_end = get_aware_utc_now() - timedelta(
            days=self.rollup_query_end)
        _log.debug("historian version:{}".format(self.version_nums[0]))
        _log.debug("start  {} and end {}".format(start, end))
        _log.debug("rollup query start {}".format(self.rollup_query_start))
        _log.debug("rollup query end {}".format(rollup_end))
        if int(self.version_nums[0]) < 2:
            return collection_name, query_start, query_end

        match_list = [True]
        if self.topics_rolled_up:
            match_list = [bool(self.topics_rolled_up.match(t)) for t in
                          topics_list]

        # For now use rolledup data collections only if all topics in query
        # are present in rolled up format. Mainly because this topic_pattern
        # match is only a temporary fix. We want all topics to get loaded
        # into hourly or daily collections
        if not (False in match_list) and start and end and start != end:
            diff = (end - start).total_seconds()

            if start >= self.rollup_query_start and end < rollup_end:
                _log.debug("total seconds between end and start {}".format(diff))
                if diff >= 24 * 3600:
                    collection_name = self.DAILY_COLLECTION
                    query_start = start.replace(hour=0, minute=0, second=0,
                                                microsecond=0)
                    query_end = (end + timedelta(days=1)).replace(
                        hour=0, minute=0, second=0, microsecond=0)
                elif diff >= 3600 * 3:  # more than 3 hours of data
                    collection_name = self.HOURLY_COLLECTION
                    query_start = start.replace(minute=0, second=0,
                                                microsecond=0)
                    query_end = (end + timedelta(hours=1)).replace(
                        minute=0, second=0, microsecond=0)
            elif diff >= 24 * 3600:
                # if querying more than a day's worth data, get part of data
                # of rolleup query and rest for raw data
                if start < self.rollup_query_start:
                    collection_name = self.DAILY_COLLECTION
                    query_start = self.rollup_query_start
                    query_start = query_start.replace(hour=0,
                                                      minute=0,
                                                      second=0,
                                                      microsecond=0)
                if end >= rollup_end:
                    collection_name = self.DAILY_COLLECTION
                    query_end = rollup_end
        _log.debug("Verify use of rollup data: {}".format(collection_name))
        return collection_name, query_start, query_end

    def add_metadata_to_query_result(self, agg_type, multi_topic_query,
                                     topic, topic_ids, values):
        '''
        Adds metadata to query results. If query is based on multiple topics
        does not add any metadata. If query is based on single topic return
        the metadata of it. If topic is an aggregate topic, returns the
        metadata of underlying topic
        :param agg_type:
        :param multi_topic_query:
        :param topic:
        :param topic_ids:
        :param values:
        :return:
        '''
        if len(values) > 0:
            # If there are results add metadata if it is a query on a
            # single
            # topic
            if not multi_topic_query:
                values = values.values()[0]
                if agg_type:
                    # if aggregation is on single topic find the topic id
                    # in the topics table.
                    _log.debug("Single topic aggregate query. Try to get "
                               "metadata")
                    topic_id = self._topic_id_map.get(topic.lower(), None)
                    if topic_id:
                        _log.debug("aggregation of a single topic, "
                                   "found topic id in topic map. "
                                   "topic_id={}".format(topic_id))
                        metadata = self._topic_meta.get(topic_id, {})
                    else:
                        # if topic name does not have entry in topic_id_map
                        # it is a user configured aggregation_topic_name
                        # which denotes aggregation across multiple points
                        metadata = {}
                else:
                    # this is a query on raw data, get metadata for
                    # topic from topic_meta map
                    _log.debug("Single topic regular query. Get "
                               "metadata from meta map for {}".format(
                        topic_ids[0]))
                    metadata = self._topic_meta.get(topic_ids[0], {})
                    _log.debug("Metadata found {}".format(metadata))
                return {'values': values, 'metadata': metadata}
            else:
                _log.debug("return values without metadata for multi "
                           "topic query")
                return {'values': values}
        else:
            return {}

    @doc_inherit
    def query_topic_list(self):
        db = self._client.get_default_database()
        cursor = db[self._topic_collection].find()

        res = []
        for document in cursor:
            res.append(document['topic_name'])

        return res

    @doc_inherit
    def query_topics_metadata(self, topics):

        meta = {}
        if isinstance(topics, str):
            topic_id = self._topic_id_map.get(topics.lower())
            if topic_id:
                meta = {topics: self._topic_meta.get(topic_id)}
        elif isinstance(topics, list):
            for topic in topics:
                topic_id = self._topic_id_map.get(topic.lower())
                if topic_id:
                    meta[topic] = self._topic_meta.get(topic_id)
        return meta

    def query_aggregate_topics(self):
        return mongoutils.get_agg_topics(
            self._client,
            self._agg_topic_collection,
            self._agg_meta_collection)

    def _load_topic_map(self):
        _log.debug('loading topic map')
        db = self._client.get_default_database()
        cursor = db[self._topic_collection].find()

        # Hangs when using cursor as iterable.
        # See https://github.com/VOLTTRON/volttron/issues/643
        for num in xrange(cursor.count()):
            document = cursor[num]
            self._topic_id_map[document['topic_name'].lower()] = document[
                '_id']
            self._topic_name_map[document['topic_name'].lower()] = \
                document['topic_name']

    def _load_meta_map(self):
        _log.debug('loading meta map')
        db = self._client.get_default_database()
        cursor = db[self._meta_collection].find()
        # Hangs when using cursor as iterable.
        # See https://github.com/VOLTTRON/volttron/issues/643
        for num in xrange(cursor.count()):
            document = cursor[num]
            self._topic_meta[document['topic_id']] = document['meta']

    @doc_inherit
    def historian_setup(self):
        _log.debug("HISTORIAN SETUP")
        self._client = mongoutils.get_mongo_client(self._connection_params,
                                                   minPoolSize=10)
        _log.info("Mongo client created with min pool size {}".format(
                  self._client.min_pool_size))
        db = self._client.get_default_database()
        col_list = db.collection_names()
        create_index1 = True
        create_index2 = True

        if self._readonly:
            create_index1 = False
            create_index2 = False
        # if data collection exists check if necessary indexes exists
        elif self._data_collection in col_list:
            index_info = db[self._data_collection].index_information()
            index_list = [value['key'] for value in index_info.viewvalues()]
            index_new_list = []
            for index in index_list:
                keys = set()
                for key in index:
                    keys.add(key[0])
                index_new_list.append(keys)

            _log.debug("Index list got from db is {}. formatted list is ".format(
                index_list, index_new_list))
            i1 = {'topic_id', 'ts'}
            if i1 in index_new_list:
                create_index1 = False
            i2 = {'ts'}
            if i2 in index_new_list:
                create_index2 = False

        # create data indexes if needed
        if create_index1:
            db[self._data_collection].create_index(
                [('topic_id', pymongo.DESCENDING),
                 ('ts', pymongo.DESCENDING)],
                unique=True, background=True)
        if create_index2:
            db[self._data_collection].create_index(
                [('ts', pymongo.DESCENDING)], background=True)

        self._topic_id_map, self._topic_name_map = \
            mongoutils.get_topic_map(
                self._client, self._topic_collection)
        self._load_meta_map()

        if self._agg_topic_collection in db.collection_names():
            _log.debug("found agg_topics_collection ")
            self._agg_topic_id_map = mongoutils.get_agg_topic_map(
                self._client, self._agg_topic_collection)
        else:
            _log.debug("no agg topics to load")
            self._agg_topic_id_map = {}

        if not self._readonly:
            db[self.HOURLY_COLLECTION].create_index(
                [('topic_id', pymongo.DESCENDING), ('ts', pymongo.DESCENDING)],
                unique=True, background=True)
            db[self.HOURLY_COLLECTION].create_index(
                [('last_updated_data', pymongo.DESCENDING)], background=True)
            db[self.DAILY_COLLECTION].create_index(
                [('topic_id', pymongo.DESCENDING), ('ts', pymongo.DESCENDING)],
                unique=True, background=True)
            db[self.DAILY_COLLECTION].create_index(
                [('last_updated_data', pymongo.DESCENDING)],
                background=True)

    def record_table_definitions(self, meta_table_name):
        _log.debug("In record_table_def  table:{}".format(meta_table_name))

        db = self._client.get_default_database()
        db[meta_table_name].bulk_write([
            ReplaceOne(
                {'table_id': 'data_table'},
                {'table_id': 'data_table',
                 'table_name': self._data_collection, 'table_prefix': ''},
                upsert=True),
            ReplaceOne(
                {'table_id': 'topics_table'},
                {'table_id': 'topics_table',
                 'table_name': self._topic_collection, 'table_prefix': ''},
                upsert=True),
            ReplaceOne(
                {'table_id': 'meta_table'},
                {'table_id': 'meta_table',
                 'table_name': self._meta_collection, 'table_prefix': ''},
                upsert=True)])


def main(argv=sys.argv):
    """Main method called by the eggsecutable.
    @param argv:
    """
    try:
        utils.vip_main(historian, version=__version__)
    except Exception as e:
        print(e)
        _log.exception('unhandled exception')


if __name__ == '__main__':
    # Entry point for script
    try:
        sys.exit(main())
    except KeyboardInterrupt:
        pass<|MERGE_RESOLUTION|>--- conflicted
+++ resolved
@@ -460,8 +460,7 @@
     def publish_to_historian(self, to_publish_list):
         _log.debug("publish_to_historian number of items: {}".format(
             len(to_publish_list)))
-        # self.report_all_handled()
-        # return
+
         # Use the db instance to insert/update the topics
         # and data collections
         db = self._client.get_default_database()
@@ -641,7 +640,6 @@
         pool = Pool(size=10)
         try:
             for topic_id in topic_ids:
-<<<<<<< HEAD
                 # Query for one topic at a time in a loop instead of topic_id
                 # $in in order to apply $limit to each topic searched instead
                 # of the combined result
@@ -651,15 +649,6 @@
                            start, end, query_start, query_end, count,
                            skip_count, order_by, find_params,
                            use_rolled_up_data, values)
-=======
-                # Query for one topic at a time in a loop instead of topic_id $in
-                # in order to apply $limit to each topic searched instead of the
-                # combined result
-                _log.debug("Spawning thread for topic {}".format(topic_id))
-                pool.spawn(self.query_topic_data, topic_id, collection_name,
-                           start, end, count, skip_count, order_by, find_params,
-                           id_name_map, use_rolled_up_data, values)
->>>>>>> 669cb4e8
             pool.join()
             _log.debug("Time taken to load all values {}".format(
                 datetime.utcnow() - start_time))
@@ -674,7 +663,6 @@
             pool.kill()
 
 
-<<<<<<< HEAD
     def query_topic_data(self, topic_id, topic_name, collection_name, start,
                          end, query_start, query_end, count, skip_count,
                          order_by, find_params, use_rolled_up_data, values):
@@ -702,30 +690,6 @@
         rows = list(cursor)
         _log.debug("Time after fetch {}".format(
             datetime.utcnow() - start_time))
-=======
-    def query_topic_data(self, topic_id, collection_name, start,
-                         end, count, skip_count, order_by, find_params,
-                         id_name_map, use_rolled_up_data, values):
-        start_time = datetime.utcnow()
-        db = self._client.get_default_database()
-        find_params['topic_id'] = ObjectId(topic_id)
-        _log.debug("querying table with params {}".format(find_params))
-        if use_rolled_up_data:
-            project = {"_id": 0, "data": 1}
-        else:
-            project = {"_id": 0, "timestamp": {
-                '$dateToString': {'format': "%Y-%m-%dT%H:%M:%S.%L000+00:00",
-                                  "date": "$ts"}}, "value": 1}
-        pipeline = [{"$match": find_params}, {"$skip": skip_count},
-                    {"$sort": {"ts": order_by}}, {"$limit": count},
-                    {"$project": project}]
-        _log.debug("pipeline for agg query is {}".format(pipeline))
-        _log.debug("collection_name is " + collection_name)
-        cursor = db[collection_name].aggregate(pipeline)
-        rows = list(cursor)
-        _log.debug(
-            "Time after fetch {}".format(datetime.utcnow() - start_time))
->>>>>>> 669cb4e8
         if use_rolled_up_data:
             for row in rows:
                 if order_by == 1:
@@ -734,20 +698,14 @@
                             # there could be more than data entry during the
                             # same minute
                             for data in minute_data:
-<<<<<<< HEAD
                                 self.update_values(data, topic_name, start,
                                                    end, values)
-=======
-                                self.update_values(data, topic_id, start, end,
-                                                   id_name_map, values)
->>>>>>> 669cb4e8
                 else:
                     for minute_data in reversed(row['data']):
                         if minute_data:
                             # there could be more than data entry during the
                             # same minute
                             for data in reversed(minute_data):
-<<<<<<< HEAD
                                 self.update_values(data, topic_name, start,
                                                    end,
                                                    values)
@@ -808,31 +766,11 @@
 
 
     def update_values(self, data, topic_name, start, end, values):
-=======
-                                self.update_values(data, topic_id, start, end,
-                                                   id_name_map, values)
-
-            _log.debug("values len {}".format(len(values)))
-        else:
-            for row in rows:
-                result_value = self.json_string_to_dict(row['value'])
-                values[id_name_map[topic_id]].append(
-                    (row['timestamp'], result_value))
-        _log.debug("Time taken to load into values {}".format(
-            datetime.utcnow() - start_time))
-        _log.debug("rows length {}".format(len(rows)))
-
-    def update_values(self, data, topic_id, start, end, id_name_map, values):
->>>>>>> 669cb4e8
         if start.tzinfo:
             data[0] = data[0].replace(tzinfo=tzutc())
         if data[0] >= start and data[0] < end:
             result_value = self.json_string_to_dict(data[1])
-<<<<<<< HEAD
             values[topic_name].append(
-=======
-            values[id_name_map[topic_id]].append(
->>>>>>> 669cb4e8
                 (utils.format_timestamp(data[0]), result_value))
 
 

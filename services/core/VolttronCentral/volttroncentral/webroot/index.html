--- conflicted
+++ resolved
@@ -15,11 +15,7 @@
 
         <!-- inject:js -->
         <script src="js/vendor-3ac3895b.js"></script>
-<<<<<<< HEAD
-        <script src="js/app-23d98ee8.js"></script>
-=======
-        <script src="js/app-c1e222f2.js"></script>
->>>>>>> e2918d1f
+        <script src="js/app-dc3160e5.js"></script>
         <!-- endinject -->
     </body>
 </html>
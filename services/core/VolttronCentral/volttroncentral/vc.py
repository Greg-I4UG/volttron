--- conflicted
+++ resolved
@@ -573,13 +573,8 @@
         def starting(self, sender, **kwargs):
             '''This event is triggered when the platform is ready for the agent
             '''
-<<<<<<< HEAD
-            _, _, my_id = self.vip.hello().get(timeout=2)
-            _log.info('Starting Volttron Central Agent ({})'.format(my_id))
-=======
             self.vip.heartbeat.start()
 
->>>>>>> d22bdffb
             q = query.Query(self.core)
             self._external_addresses = q.query('addresses').get(timeout=10)
 

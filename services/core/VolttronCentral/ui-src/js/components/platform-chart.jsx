'use strict';

var React = require('react');
var ReactDOM = require('react-dom');
var d3 = require('d3');
var moment = require('moment');
var OutsideClick = require('react-click-outside');

import ControlButton from './control-button';
// import {LineChart, AreaChart} from 'react-d3-components';
// var LineChart = ReactD3.LineChart;
// var AreaChart = ReactD3.AreaChart;
import {Line} from 'react-chartjs-2';

var chartStore = require('../stores/platform-chart-store');
var platformChartStore = require('../stores/platform-chart-store');
var platformChartActionCreators = require('../action-creators/platform-chart-action-creators');
var platformActionCreators = require('../action-creators/platform-action-creators');
var platformsPanelActionCreators = require('../action-creators/platforms-panel-action-creators');
var modalActionCreators = require('../action-creators/modal-action-creators');
var ConfirmForm = require('./confirm-form');

var PlatformChart = React.createClass({
    getInitialState: function () {
        var state = {};

        state.refreshInterval = this.props.chart.refreshInterval;
        state.pinned = this.props.chart.pinned;

        state.refreshing = false;

        return state;
    },
    componentDidMount: function () {
        this._refreshChartTimeout = setTimeout(this._refreshChart, 0);
        platformChartStore.addChangeListener(this._onStoresChange);
    },
    componentWillUnmount: function () {
        clearTimeout(this._refreshChartTimeout);
        platformChartStore.removeChangeListener(this._onStoresChange);
    },
    _onStoresChange: function () {

        this.setState({refreshing: false});

        if (this.props.chart.data.length > 0)
        {

            var refreshInterval = platformChartStore.getRefreshRate(this.props.chart.data[0].name);

            if (refreshInterval !== this.state.refreshInterval)
            {
                this.setState({refreshInterval: refreshInterval}); 

                clearTimeout(this._refreshChartTimeout);
                this._refreshChartTimeout = setTimeout(this._refreshChart, refreshInterval);
            }
        }
    },
    _refreshChart: function () {
        
        if (this.props.hasOwnProperty("chart"))
        {
            this.setState({refreshing: true});

            platformChartActionCreators.refreshChart(
                this.props.chart.series,
                this.props.chart.dataLength
            );

            if (this.state.refreshInterval) {
                this._refreshChartTimeout = setTimeout(this._refreshChart, this.state.refreshInterval);
            }    
        }
    },
    _removeChart: function () {

        var deleteChart = function () {
            modalActionCreators.closeModal();

            this.props.chart.series.forEach(function (series) {
                if (series.hasOwnProperty("path"))
                {
                    platformsPanelActionCreators.checkItem(series.path, false);
                }
            });

            platformChartActionCreators.removeChart(this.props.chartKey);
            platformActionCreators.saveCharts();
        }

        modalActionCreators.openModal(
            <ConfirmForm
                promptTitle="Delete chart"
                preText="Remove "
                promptText={this.props.chartKey}
                postText=" chart from here and from Dashboard?"
                confirmText="Delete"
                onConfirm={deleteChart.bind(this)}>
            </ConfirmForm>
        );
    },
    render: function () {
        var chartData = this.props.chart; 
        var platformChart;

        var removeButton;

        if (!this.props.hideControls)
        {
            removeButton = (
              <div className="remove-chart"
                  onClick={this._removeChart}>
                <i className="fa fa-remove"></i>
              </div>
            );
        }

        var refreshingIcon;

        if (this.state.refreshing)
        {
            refreshingIcon = <span className="refreshIcon"><i className="fa fa-refresh fa-spin fa-fw"></i></span>;
        } 

        var containerStyle = {
            width: "100%",
            textAlign: "center"
        }

        var innerStyle = {
            width: (chartData.data[0].name.length > 10 ? chartData.data[0].name.length * 10 : 100) + "px",
            marginLeft: "auto",
            marginRight: "auto"
        }

        if (chartData)
        {
            if (chartData.data.length > 0)
            {
                platformChart = (
                  <div className="platform-chart with-3d-shadow with-transitions absolute_anchor">
                      <div style={containerStyle}>
                        <div className="absolute_anchor" style={innerStyle}>
                            <label className="chart-title">{chartData.data[0].name}</label> 
                            {refreshingIcon}
                        </div>
                      </div>
                      {removeButton}
                      <div>
                          <div className='viz'>        
                              { chartData.data.length != 0 ? 
                                    <GraphLineChart 
                                        key={this.props.chartKey}
                                        data={chartData.data}
                                        name={this.props.chartKey}
                                        hideControls={this.props.hideControls}
                                        refreshInterval={this.props.chart.refreshInterval}
                                        dataLength={this.props.chart.dataLength}
                                        max={chartData.max}
                                        min={chartData.min}
                                        pinned={this.props.chart.pinned}
                                        chartType={this.props.chart.type} /> : null }
                          </div>
                          <br/>
                      </div>
                  </div>)
            }
        }

        return (
            <div ref={function (div) {
                this.container = div;
            }.bind(this)}>
                {platformChart}
            </div>
        );
    },
});

var GraphLineChart = OutsideClick(React.createClass({
  getInitialState: function () {
      
      var pattern = /[!@#$%^&*()+\-=\[\]{};':"\\|, .<>\/?]/g

      var state = {};

      state.chartName = "vc_" + this.props.name.replace(" / ", "_") + '_chart';
      state.chartName = state.chartName.replace(pattern, "_");
      state.pinned = this.props.pinned;
      state.chartType = this.props.chartType;
      state.showTaptip = false;
      state.taptipX = 0;
      state.taptipY = 0;
      state.tooltipX = 0;
      state.tooltipY = 0;
      state.tooltipContent = "";
      state.min = (this.props.min ? this.props.min : d3.min(this.props.data, function (d) {return d["1"]}));
      state.max = (this.props.max ? this.props.max : d3.max(this.props.data, function (d) {return d["1"]}));

      return state;
  },
  componentDidMount: function() {
      platformChartStore.addChangeListener(this._onStoresChange);

      // this.chart = ReactDOM.findDOMNode(this.refs[this.state.chartName]);
  },
  componentWillUnmount: function () {
      platformChartStore.removeChangeListener(this._onStoresChange);
      
      // if (this.chart)
      // {
      //     delete this.chart;
      // }
  },
  _onStoresChange: function () {
      this.setState({pinned: platformChartStore.getPinned(this.props.name)});
      this.setState({chartType: platformChartStore.getType(this.props.name)});

      var min = platformChartStore.getMin(this.props.name);
      var max = platformChartStore.getMax(this.props.name);

      this.setState({min: (min ? min : d3.min(this.props.data, function (d) {return d["1"]}))});
      this.setState({max: (max ? max : d3.max(this.props.data, function (d) {return d["1"]}))});      
  },
  handleClickOutside: function () {      
      
      this.setState({ showTooltip: false });
  },
  _onChartChange: function (e) {

      var chartType = e.target.value;
<<<<<<< HEAD

=======
      
      var lineChart = this._drawLineChart(
          this.state.chartName, 
          chartType, 
          this._lineData(this._getNested(this.props.data)),
          this.state.min, this.state.max
      );

      this.setState({lineChart: lineChart});
>>>>>>> 4d8a54e1
      this.setState({showTaptip: false});

      platformChartActionCreators.setType(this.props.name, chartType);

      if (this.state.pinned)
      {
          platformActionCreators.saveCharts();
      }
  },
  _onPinToggle: function () {

      var pinned = !this.state.pinned;

      platformChartActionCreators.pinChart(this.props.name);

      platformActionCreators.saveCharts();
  },
  _onRefreshChange: function (e) {
      platformChartActionCreators.changeRefreshRate(e.target.value, this.props.name);

      if (this.state.pinned)
      {
          platformActionCreators.saveCharts();
      }
  },
  _onLengthChange: function (e) {
      platformChartActionCreators.changeDataLength(e.target.value, this.props.name);

      if (this.state.pinned)
      {
          platformActionCreators.saveCharts();
      }
  },
  _onMinChange: function (e) {
      var min = e.target.value;
<<<<<<< HEAD
      
=======
      var lineChart = this._drawLineChart(
          this.state.chartName, 
          this.state.chartType, 
          this._lineData(this._getNested(this.props.data)),
          min, this.state.max
      );

      this.setState({lineChart: lineChart});

>>>>>>> 4d8a54e1
      platformChartActionCreators.setMin(min, this.props.name);

      if (this.state.pinned)
      {
          platformActionCreators.saveCharts();
      }
  },
  _onMaxChange: function (e) {
      var max = e.target.value;
      
      platformChartActionCreators.setMax(max, this.props.name);

      if (this.state.pinned)
      {
          platformActionCreators.saveCharts();
      }
  },
  _showTooltip: function (d, e) {
      // var content = JSON.stringify(e);
      var content = JSON.stringify(d);
      this.setState({ tooltipContent: content });
      this.setState({ showTooltip: true });
  },
  _hideTooltip: function (e) {

      this.setState({ showTooltip: false });
  },
  mouseMoveHandler: function (e) {

      // this.setState({ showTooltip: false });
  },
  render: function() {

    var chartStyle = {
        width: "90%"
    }

    var svgStyle = {
      padding: "0px 50px"
    }

    var controlStyle = {
      width: "100%",
      textAlign: "left"
    }

    var pinClasses = ["chart-pin inlineBlock"];
    pinClasses.push(this.state.pinned ? "pinned-chart" : "unpinned-chart");
  
    var controlButtons;

    if (!this.props.hideControls)
    {
        var taptipX = 0;
        var taptipY = 40;

        var tooltipX = 0;
        var tooltipY = 80;

        var chartTypeSelect = (
            <select
                onChange={this._onChartChange}
                value={this.state.chartType}
                autoFocus
                required
            >
                <option value="line">Line</option>
                <option value="lineWithFocus">Line with View Finder</option>
                <option value="stackedArea">Stacked Area</option>
                <option value="cumulativeLine">Cumulative Line</option>
            </select>
        );

        var chartTypeTaptip = { 
            "title": "Chart Type", 
            "content": chartTypeSelect,
            "x": taptipX,
            "y": taptipY
        };
        var chartTypeIcon = (
            <i className="fa fa-line-chart"></i>
        );
        var chartTypeTooltip = {
            "content": "Chart Type",
            "x": tooltipX,
            "y": tooltipY
        };

        var chartTypeControlButton = (
            <ControlButton 
                name={this.state.chartName + "_chartTypeControlButton"}
                taptip={chartTypeTaptip} 
                tooltip={chartTypeTooltip}
                icon={chartTypeIcon}></ControlButton>
        );

        
        var pinChartIcon = (
            <div className={pinClasses.join(' ')}>
                <i className="fa fa-thumb-tack"></i>
            </div>
        );
        var pinChartTooltip = {
            "content": "Pin to Dashboard",
            "x": tooltipX,
            "y": tooltipY
        };

        var pinChartControlButton = (
            <ControlButton 
                name={this.state.chartName + "_pinChartControlButton"}
                icon={pinChartIcon}
                tooltip={pinChartTooltip}
                clickAction={this._onPinToggle}></ControlButton>
        );
        
        var refreshChart = (
            <div>
                <input
                    type="number"
                    onChange={this._onRefreshChange}
                    value={this.props.refreshInterval}
                    min="15000"
                    step="1000"
                    placeholder="disabled"
                /> (ms)
                <br/>
                <span>
                    Omit to disable
                </span>
            </div>
        );

        var refreshChartTaptip = { 
            "title": "Refresh Rate", 
            "content": refreshChart,
            "x": taptipX,
            "y": taptipY
        };
        var refreshChartIcon = (
            <i className="fa fa-hourglass"></i>
        );
        var refreshChartTooltip = {
            "content": "Refresh Rate",
            "x": tooltipX,
            "y": tooltipY
        };

        var refreshChartControlButton = (
            <ControlButton 
                name={this.state.chartName + "_refreshChartControlButton"}
                taptip={refreshChartTaptip}
                tooltip={refreshChartTooltip}
                icon={refreshChartIcon}></ControlButton>
        );

        var dataLength = (
            <div>
                <input
                    type="number"
                    onChange={this._onLengthChange}
                    value={this.props.dataLength}
                    min="1"
                    step="1"
                />
                <br/>
            </div>
        );

        var lengthIcon = (
            <i className="fa fa-arrows-h"></i>
        );

        var dataLengthTaptip = { 
            "title": "Data Length", 
            "content": dataLength,
            "x": taptipX,
            "y": taptipY
        };

        var dataLengthTooltip = { 
            "content": "Data Length",
            "x": tooltipX - 10,
            "y": tooltipY
        };  

        var dataLengthControlButton = ( 
            <ControlButton
              name={this.state.chartName + "_dataLengthControlButton"}
              taptip={dataLengthTaptip}
              tooltip={dataLengthTooltip}
              icon={lengthIcon}></ControlButton>
        );

        var chartMin = (
            <div>
                <input
                    type="number"
                    onChange={this._onMinChange}
                    value={this.state.min}
                    step="1"
                />
            </div>
        );

        var chartMinTaptip = { 
            "title": "Y Axis Min", 
            "content": chartMin,
            "x": taptipX,
            "y": taptipY
        };
        var chartMinIcon = (
            <div className="moveMin">
                <span>&#9644;</span>
            </div>
        );

        tooltipX = tooltipX + 20;

        var chartMinTooltip = {
            "content": "Y Axis Min",
            "x": tooltipX,
            "y": tooltipY
        };

        var chartMinControlButton = (
            <ControlButton 
                name={this.state.chartName + "_chartMinControlButton"}
                taptip={chartMinTaptip}
                tooltip={chartMinTooltip}
                icon={chartMinIcon}></ControlButton>
        );

        var chartMax = (
            <div>
                <input
                    type="number"
                    onChange={this._onMaxChange}
                    value={this.state.max}
                    step="1"
                />
            </div>
        );

        var chartMaxTaptip = { 
            "title": "Y Axis Max", 
            "content": chartMax,
            "x": taptipX,
            "y": taptipY
        };
        var chartMaxIcon = (
            <div className="moveMax">
                <span>&#9644;</span>
            </div>
        );

        tooltipX = tooltipX + 20;

        var chartMaxTooltip = {
            "content": "Y Axis Max",
            "x": tooltipX,
            "y": tooltipY
        };

        var chartMaxControlButton = (
            <ControlButton 
                name={this.state.chartName + "_chartMaxControlButton"}
                taptip={chartMaxTaptip}
                tooltip={chartMaxTooltip}
                icon={chartMaxIcon}></ControlButton>
        );

        var spaceStyle = {
            width: "20px",
            height: "2px"
        }

        controlButtons = (
            <div className="displayBlock"
                style={controlStyle}>
                {pinChartControlButton}
                {chartTypeControlButton}
                {refreshChartControlButton}
                {dataLengthControlButton}
                {chartMinControlButton}
                {chartMaxControlButton}
                <div className="inlineBlock"
                    style={spaceStyle}></div>
            </div>
        );
    }

<<<<<<< HEAD
    var graphData = this.props.data.map(function (item) {
      return {x: item[0], y: item[1]};
    });

    // console.log(graphData[0]);

    var chartData = [
=======
    return (
      <div className='platform-line-chart'
          style={chartStyle}
          ref={this.state.chartName}>
          <svg id={this.state.chartName} style={svgStyle}></svg>
          {controlButtons}
      </div>
    );
  },
  _drawLineChart: function (elementParent, chartType, data, yMin, yMax) {
      
      var tickCount = 0;
      var lineChart;

      switch (chartType)
>>>>>>> 4d8a54e1
      {
        label: this.props.data[0].name,
        values: graphData
      }
    ];

    var labels = this.props.data.map(function (item) {
        return item[0];
      });

    var dataLabel = this.props.data[0].parent;

    var values = this.props.data.map(function (item) {
          return item[1];
        });

    var data = {
      labels: labels,
      datasets: [
        { 
          label: dataLabel,
          data: values,
          fill: false,
          lineTension: 0.1,
          backgroundColor: 'rgba(75,192,192,0.4)',
          borderColor: 'rgba(75,192,192,1)',
          borderCapStyle: 'butt',
          borderDash: [],
          borderDashOffset: 0.0,
          borderJoinStyle: 'miter',
          pointBorderColor: 'rgba(75,192,192,1)',
          pointBackgroundColor: '#fff',
          pointBorderWidth: 1,
          pointHoverRadius: 5,
          pointHoverBackgroundColor: 'rgba(75,192,192,1)',
          pointHoverBorderColor: 'rgba(220,220,220,1)',
          pointHoverBorderWidth: 2,
          pointRadius: 1,
          pointHitRadius: 10
        }
<<<<<<< HEAD
      ]

    };

    

    var rdcChart;

    switch(this.state.chartType)
    {
      default:

        // chartTooltip = function(x, pt) {
        //     return "x: " + pt.x + " y: " + pt.y;
        // };
        rdcChart = (
          <Line 
            height={200} 
            width={700} 
            label={this.props.name}
            data={data}/>
        );
        break;
=======
      });

      nv.addGraph(function() {
        return lineChart;
      });

      return lineChart;
    },
    _updateLineChart: function (lineChart, elementParent, data) {
      d3.select('#' + elementParent)
        .datum(data)
        .call(lineChart);
    },
    _getNested: function (data) {
      var keyYearMonth = d3.nest()
        .key(function(d){return d.parent; })
        .key(function(d){return d["0"]; });
      var keyedData = keyYearMonth.entries(
        data.map(function(d) {
          return d;
        })
      );
      return keyedData;
    },
    _lineData: function (data) {
      var colors = ['DarkOrange', 'ForestGreen', 'DeepPink', 'DarkViolet', 'Teal', 'Maroon', 'RoyalBlue', 'Silver', 'MediumPurple', 'Red', 'Lime', 'Tan', 'LightGoldenrodYellow', 'Turquoise', 'Pink', 'DeepSkyBlue', 'OrangeRed', 'LightGrey', 'Olive'];
      data = data.sort(function(a,b){ return a.key > b.key; });
      var lineDataArr = [];
      for (var i = 0; i <= data.length-1; i++) {
        var lineDataElement = [];
        var currentValues = data[i].values.sort(function(a,b){ return +a.key - +b.key; });
        for (var j = 0; j <= currentValues.length-1; j++) {
          lineDataElement.push({
            'x': +currentValues[j].key,
            'y': +currentValues[j].values[0][1]
          });
        }
        lineDataArr.push({
          key: data[i].key,
          color: colors[i],
          values: lineDataElement
        });
      }
      return lineDataArr;
>>>>>>> 4d8a54e1
    }

    return (
      <div className='absolute_anchor'
          style={chartStyle}
          ref={this.state.chartName}>
          {rdcChart}
          {controlButtons}
      </div>
    );
  }
  
}));




module.exports = PlatformChart;<|MERGE_RESOLUTION|>--- conflicted
+++ resolved
@@ -230,19 +230,7 @@
   _onChartChange: function (e) {
 
       var chartType = e.target.value;
-<<<<<<< HEAD
-
-=======
-      
-      var lineChart = this._drawLineChart(
-          this.state.chartName, 
-          chartType, 
-          this._lineData(this._getNested(this.props.data)),
-          this.state.min, this.state.max
-      );
-
-      this.setState({lineChart: lineChart});
->>>>>>> 4d8a54e1
+
       this.setState({showTaptip: false});
 
       platformChartActionCreators.setType(this.props.name, chartType);
@@ -278,19 +266,7 @@
   },
   _onMinChange: function (e) {
       var min = e.target.value;
-<<<<<<< HEAD
-      
-=======
-      var lineChart = this._drawLineChart(
-          this.state.chartName, 
-          this.state.chartType, 
-          this._lineData(this._getNested(this.props.data)),
-          min, this.state.max
-      );
-
-      this.setState({lineChart: lineChart});
-
->>>>>>> 4d8a54e1
+
       platformChartActionCreators.setMin(min, this.props.name);
 
       if (this.state.pinned)
@@ -583,7 +559,6 @@
         );
     }
 
-<<<<<<< HEAD
     var graphData = this.props.data.map(function (item) {
       return {x: item[0], y: item[1]};
     });
@@ -591,23 +566,6 @@
     // console.log(graphData[0]);
 
     var chartData = [
-=======
-    return (
-      <div className='platform-line-chart'
-          style={chartStyle}
-          ref={this.state.chartName}>
-          <svg id={this.state.chartName} style={svgStyle}></svg>
-          {controlButtons}
-      </div>
-    );
-  },
-  _drawLineChart: function (elementParent, chartType, data, yMin, yMax) {
-      
-      var tickCount = 0;
-      var lineChart;
-
-      switch (chartType)
->>>>>>> 4d8a54e1
       {
         label: this.props.data[0].name,
         values: graphData
@@ -648,7 +606,6 @@
           pointRadius: 1,
           pointHitRadius: 10
         }
-<<<<<<< HEAD
       ]
 
     };
@@ -672,52 +629,6 @@
             data={data}/>
         );
         break;
-=======
-      });
-
-      nv.addGraph(function() {
-        return lineChart;
-      });
-
-      return lineChart;
-    },
-    _updateLineChart: function (lineChart, elementParent, data) {
-      d3.select('#' + elementParent)
-        .datum(data)
-        .call(lineChart);
-    },
-    _getNested: function (data) {
-      var keyYearMonth = d3.nest()
-        .key(function(d){return d.parent; })
-        .key(function(d){return d["0"]; });
-      var keyedData = keyYearMonth.entries(
-        data.map(function(d) {
-          return d;
-        })
-      );
-      return keyedData;
-    },
-    _lineData: function (data) {
-      var colors = ['DarkOrange', 'ForestGreen', 'DeepPink', 'DarkViolet', 'Teal', 'Maroon', 'RoyalBlue', 'Silver', 'MediumPurple', 'Red', 'Lime', 'Tan', 'LightGoldenrodYellow', 'Turquoise', 'Pink', 'DeepSkyBlue', 'OrangeRed', 'LightGrey', 'Olive'];
-      data = data.sort(function(a,b){ return a.key > b.key; });
-      var lineDataArr = [];
-      for (var i = 0; i <= data.length-1; i++) {
-        var lineDataElement = [];
-        var currentValues = data[i].values.sort(function(a,b){ return +a.key - +b.key; });
-        for (var j = 0; j <= currentValues.length-1; j++) {
-          lineDataElement.push({
-            'x': +currentValues[j].key,
-            'y': +currentValues[j].values[0][1]
-          });
-        }
-        lineDataArr.push({
-          key: data[i].key,
-          color: colors[i],
-          values: lineDataElement
-        });
-      }
-      return lineDataArr;
->>>>>>> 4d8a54e1
     }
 
     return (

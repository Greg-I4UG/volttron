'use strict';

var React = require('react');
var ReactDOM = require('react-dom');

import { Router, Route, IndexRedirect, hashHistory } from 'react-router';

var authorizationStore = require('./stores/authorization-store');
var platformsPanelItemsStore = require('./stores/platforms-panel-items-store');
var devicesStore = require('./stores/devices-store');
var Dashboard = require('./components/dashboard');
var LoginForm = require('./components/login-form');
var PageNotFound = require('./components/page-not-found');
var Platform = require('./components/platform');
import PlatformManager from './components/platform-manager';
var Platforms = require('./components/platforms');
var Devices = require('./components/devices');
var ConfigureDevices = require('./components/configure-devices');
var PlatformCharts = require('./components/platform-charts');
var Navigation = require('./components/navigation');

var _afterLoginPath = '/dashboard';

<<<<<<< HEAD


const checkAuth = AuthComponent => class extends React.Component {
    componentWillMount() {

        if ((AuthComponent.displayName !== 'LoginForm') && (AuthComponent.displayName !== 'PageNotFound')) {
            if (!authorizationStore.getAuthorization()) {
                hashHistory.replace('/login');
            }
        } 
        else if (authorizationStore.getAuthorization()) {
            hashHistory.replace(_afterLoginPath);
        }
    }

    render() {
        return <AuthComponent {...this.props}/>;
    }
};

var PublicExterior = React.createClass({
    render: function() {

        return (
            <div className="public-exterior not-logged-in">
                <div className="main">
                    <Navigation />
                    {this.props.children}
                </div>
            </div>
        );
    }
=======
function checkAuth(Component) {
    return React.createClass({
        statics: {
            willTransitionTo: function (transition) {
                if (transition.path !== '/login') {
                    if (!authorizationStore.getAuthorization()) {
                        transition.redirect('/login');
                    }
                } else if (transition.path === '/login' && authorizationStore.getAuthorization()) {
                    transition.redirect(_afterLoginPath);
                }
            },
        },
        render: function () {
            return (
                <Component {...this.props} />
            );
        },
    });
}

var AfterLogin = React.createClass({
    statics: {
        willTransitionTo: function (transition) {
            transition.redirect(_afterLoginPath);
        },
    },
    render: function () {},
>>>>>>> 348032d3
});

var routes = (
    <Router history={hashHistory}>
        <Route path="/" component={checkAuth(PlatformManager)} > 
            <IndexRedirect to="dashboard" />
            <Route path="dashboard" component={checkAuth(Dashboard)} />
            <Route path="platforms" component={checkAuth(Platforms)} />
            <Route path="platform/:uuid" component={checkAuth(Platform)} />
            <Route path="devices" component={checkAuth(Devices)} />
            <Route path="configure-devices" component={checkAuth(ConfigureDevices)} />
            <Route path="charts" component={checkAuth(PlatformCharts)} />
        </Route>
        <Route path="/" component={checkAuth(PublicExterior)} > 
            <Route path="login" component={checkAuth(LoginForm)} />
        </Route>
        <Route path="*" component={PageNotFound}/>
        
    </Router>
);

ReactDOM.render(routes, document.getElementById('app'), function (Handler) {
    authorizationStore.addChangeListener(function () {
        if (authorizationStore.getAuthorization() && this.router.isActive('/login')) 
        {
            this.router.replace(_afterLoginPath);
        } 
        else if (!authorizationStore.getAuthorization() && !this.router.isActive('/login')) 
        {
            this.router.replace('/login');
        }
    }.bind(this));

    platformsPanelItemsStore.addChangeListener(function () {
        if (platformsPanelItemsStore.getLastCheck() && authorizationStore.getAuthorization())
        {
<<<<<<< HEAD
            if (!this.router.isActive('charts'))
            {
                this.router.push('/charts');
=======
            if (!router.isActive('charts'))
            {
                router.transitionTo('/platform-charts');
>>>>>>> 348032d3
            }
        }

    }.bind(this));

    devicesStore.addChangeListener(function () {        
        if (!this.router.isActive('configure'))
        {
            this.router.push('/configure-devices');
        }
    }.bind(this));
});


<|MERGE_RESOLUTION|>--- conflicted
+++ resolved
@@ -20,8 +20,6 @@
 var Navigation = require('./components/navigation');
 
 var _afterLoginPath = '/dashboard';
-
-<<<<<<< HEAD
 
 
 const checkAuth = AuthComponent => class extends React.Component {
@@ -54,36 +52,6 @@
             </div>
         );
     }
-=======
-function checkAuth(Component) {
-    return React.createClass({
-        statics: {
-            willTransitionTo: function (transition) {
-                if (transition.path !== '/login') {
-                    if (!authorizationStore.getAuthorization()) {
-                        transition.redirect('/login');
-                    }
-                } else if (transition.path === '/login' && authorizationStore.getAuthorization()) {
-                    transition.redirect(_afterLoginPath);
-                }
-            },
-        },
-        render: function () {
-            return (
-                <Component {...this.props} />
-            );
-        },
-    });
-}
-
-var AfterLogin = React.createClass({
-    statics: {
-        willTransitionTo: function (transition) {
-            transition.redirect(_afterLoginPath);
-        },
-    },
-    render: function () {},
->>>>>>> 348032d3
 });
 
 var routes = (
@@ -120,15 +88,9 @@
     platformsPanelItemsStore.addChangeListener(function () {
         if (platformsPanelItemsStore.getLastCheck() && authorizationStore.getAuthorization())
         {
-<<<<<<< HEAD
             if (!this.router.isActive('charts'))
             {
                 this.router.push('/charts');
-=======
-            if (!router.isActive('charts'))
-            {
-                router.transitionTo('/platform-charts');
->>>>>>> 348032d3
             }
         }
 

'use strict';

var ACTION_TYPES = require('../constants/action-types');
var authorizationStore = require('../stores/authorization-store');
var platformsPanelItemsStore = require('../stores/platforms-panel-items-store');
var statusIndicatorActionCreators = require('../action-creators/status-indicator-action-creators');
var dispatcher = require('../dispatcher');
var rpc = require('../lib/rpc');

var platformsPanelActionCreators = {    
    togglePanel: function() {

        dispatcher.dispatch({
            type: ACTION_TYPES.TOGGLE_PLATFORMS_PANEL,
        });
    },

<<<<<<< HEAD
    closePanel: function() {

        dispatcher.dispatch({
            type: ACTION_TYPES.CLOSE_PLATFORMS_PANEL,
        });
    },

    resetPanel: function() {

        dispatcher.dispatch({
            type: ACTION_TYPES.RESET_PLATFORMS_PANEL,
        });
    },

=======
>>>>>>> fc42ebdc
    loadChildren: function(type, parent)
    {
        if (type === "platform")
        {
            dispatcher.dispatch({
                type: ACTION_TYPES.START_LOADING_DATA,
                panelItem: parent 
            });

            loadPanelDevices(parent);
        } 

        function loadPanelDevices(platform) {
            var authorization = authorizationStore.getAuthorization();

            new rpc.Exchange({
                method: 'platforms.uuid.' + platform.uuid + '.get_devices',
                authorization: authorization,
            }).promise
                .then(function (result) {
                    
                    var devicesList = [];

                    for (var key in result)
                    {
                        var device = JSON.parse(JSON.stringify(result[key]));
                        device.path = key;

                        devicesList.push(device);
                    }

                    dispatcher.dispatch({
                        type: ACTION_TYPES.RECEIVE_DEVICE_STATUSES,
                        platform: platform,
                        devices: devicesList
                    });

                    loadPanelAgents(platform);
                    
                })                     
                .catch(rpc.Error, function (error) {
<<<<<<< HEAD

                    statusIndicatorActionCreators.openStatusIndicator("error", "Error loading devices in side panel: " + error.message);
                    handle401(error);
                    endLoadingData(platform);
=======
                    endLoadingData(platform);
                    handle401(error, "Unable to load devices for platform " + platform.name + " in side panel: " + error.message);
>>>>>>> fc42ebdc
                });    

        }

        function loadPanelAgents(platform) {
            var authorization = authorizationStore.getAuthorization();

            new rpc.Exchange({
                method: 'platforms.uuid.' + platform.uuid + '.list_agents',
                authorization: authorization,
            }).promise
                .then(function (agentsList) {
                    
                    dispatcher.dispatch({
                        type: ACTION_TYPES.RECEIVE_AGENT_STATUSES,
                        platform: platform,
                        agents: agentsList
                    });

                    loadPerformanceStats(platform);
                })                     
                .catch(rpc.Error, function (error) {
<<<<<<< HEAD

                    statusIndicatorActionCreators.openStatusIndicator("error", "Error loading agents in side panel: " + error.message);
                    handle401(error);
                    endLoadingData(platform);
=======
                    endLoadingData(platform);
                    handle401(error, "Unable to load agents for platform " + platform.name + " in side panel: " + error.message);
>>>>>>> fc42ebdc
                });    
        }       

        function loadPerformanceStats(parent) {

            if (parent.type === "platform")
            {
                var authorization = authorizationStore.getAuthorization();

                //TODO: use service to get performance for a single platform

                new rpc.Exchange({
                    method: 'list_performance',
                    authorization: authorization,
                    }).promise
                        .then(function (result) {
                            
                            var platformPerformance = result.find(function (item) {
                                return item["platform.uuid"] === parent.uuid;
                            });

                            var pointsList = [];

                            if (platformPerformance)
                            {
                                var points = platformPerformance.performance.points;

                                points.forEach(function (point) {

                                    var pointName = (point === "percent" ? "cpu / percent" : point.replace("/", " / "));

                                    pointsList.push({
                                        "topic": platformPerformance.performance.topic + "/" + point,
                                        "name": pointName
                                    });
                                });                                
                            }

                            dispatcher.dispatch({
                                type: ACTION_TYPES.RECEIVE_PERFORMANCE_STATS,
                                parent: parent,
                                points: pointsList
                            });

                            endLoadingData(parent);
                        })
                        .catch(rpc.Error, function (error) {
                            
                            var message = error.message;

                            if (error.code === -32602)
                            {
                                if (error.message === "historian unavailable")
                                {
                                    message = "Data could not be fetched for platform " + parent.name + ". The historian agent is unavailable."
                                }
                            }

<<<<<<< HEAD
                            statusIndicatorActionCreators.openStatusIndicator("error", message);
                            handle401(error);
                            endLoadingData(parent);
=======
                            endLoadingData(parent);
                            handle401(error, message);
>>>>>>> fc42ebdc
                        });   
            } 
        }

        function endLoadingData(panelItem)
        {
            dispatcher.dispatch({
                type: ACTION_TYPES.END_LOADING_DATA,
                panelItem: panelItem
            });
        }    
    },

    loadFilteredItems: function (filterTerm, filterStatus)
    {
        dispatcher.dispatch({
            type: ACTION_TYPES.FILTER_ITEMS,
            filterTerm: filterTerm,
            filterStatus: filterStatus
        });
    },

    expandAll: function (itemPath) {

        dispatcher.dispatch({
            type: ACTION_TYPES.EXPAND_ALL,
            itemPath: itemPath
        });
    },

    toggleItem: function (itemPath) {

        dispatcher.dispatch({
            type: ACTION_TYPES.TOGGLE_ITEM,
            itemPath: itemPath
        });
    },

    checkItem: function (itemPath, checked) {

        dispatcher.dispatch({
            type: ACTION_TYPES.CHECK_ITEM,
            itemPath: itemPath,
            checked: checked
        });
    }    
}

function handle401(error, message) {
    if ((error.code && error.code === 401) || (error.response && error.response.status === 401)) {
        dispatcher.dispatch({
            type: ACTION_TYPES.RECEIVE_UNAUTHORIZED,
            error: error,
        });

        dispatcher.dispatch({
            type: ACTION_TYPES.CLEAR_AUTHORIZATION,
        });
    }
    else
    {
        statusIndicatorActionCreators.openStatusIndicator("error", message);
    }
};

module.exports = platformsPanelActionCreators;<|MERGE_RESOLUTION|>--- conflicted
+++ resolved
@@ -15,23 +15,6 @@
         });
     },
 
-<<<<<<< HEAD
-    closePanel: function() {
-
-        dispatcher.dispatch({
-            type: ACTION_TYPES.CLOSE_PLATFORMS_PANEL,
-        });
-    },
-
-    resetPanel: function() {
-
-        dispatcher.dispatch({
-            type: ACTION_TYPES.RESET_PLATFORMS_PANEL,
-        });
-    },
-
-=======
->>>>>>> fc42ebdc
     loadChildren: function(type, parent)
     {
         if (type === "platform")
@@ -73,15 +56,8 @@
                     
                 })                     
                 .catch(rpc.Error, function (error) {
-<<<<<<< HEAD
-
-                    statusIndicatorActionCreators.openStatusIndicator("error", "Error loading devices in side panel: " + error.message);
-                    handle401(error);
-                    endLoadingData(platform);
-=======
                     endLoadingData(platform);
                     handle401(error, "Unable to load devices for platform " + platform.name + " in side panel: " + error.message);
->>>>>>> fc42ebdc
                 });    
 
         }
@@ -104,15 +80,8 @@
                     loadPerformanceStats(platform);
                 })                     
                 .catch(rpc.Error, function (error) {
-<<<<<<< HEAD
-
-                    statusIndicatorActionCreators.openStatusIndicator("error", "Error loading agents in side panel: " + error.message);
-                    handle401(error);
-                    endLoadingData(platform);
-=======
                     endLoadingData(platform);
                     handle401(error, "Unable to load agents for platform " + platform.name + " in side panel: " + error.message);
->>>>>>> fc42ebdc
                 });    
         }       
 
@@ -171,14 +140,8 @@
                                 }
                             }
 
-<<<<<<< HEAD
-                            statusIndicatorActionCreators.openStatusIndicator("error", message);
-                            handle401(error);
-                            endLoadingData(parent);
-=======
                             endLoadingData(parent);
                             handle401(error, message);
->>>>>>> fc42ebdc
                         });   
             } 
         }

--- conflicted
+++ resolved
@@ -28,8 +28,6 @@
 
     assert len(webapi.list_platforms()) == 1
 
-<<<<<<< HEAD
-=======
 
 def test_platform_inspect(auto_registered_local):
     webapi = auto_registered_local
@@ -45,7 +43,6 @@
         method = 'health.get_status'
         assert method in result['methods']
 
->>>>>>> ccf5729e
 
 @pytest.fixture(scope="module")
 def vc_vcp_platforms():

--- conflicted
+++ resolved
@@ -64,30 +64,18 @@
 
 # Fixtures for setup and teardown
 @pytest.fixture(scope="module",
-<<<<<<< HEAD
     params=[
         pytest.mark.skipif(not HAS_MYSQL_CONNECTOR,
             reason='No mysql client available.')(mysql_platform),
             sqlite_platform
 ])
-=======
-                params=[
-                    pytest.mark.skipif(not HAS_MYSQL_CONNECTOR,
-                                       reason='No mysql client available.')(mysql_platform),
-                    sqlite_platform
-                ])
->>>>>>> da5547ed
 def sqlhistorian(request, volttron_instance1):
     global db_connection, publish_agent, agent_uuid
     print("** Setting up test_sqlhistorian module **")
     # Make database connection
     print("request param", request.param)
     if request.param['connection']['type'] == 'sqlite':
-<<<<<<< HEAD
-        request.param['connection']['params']['database'] = volttron_instance1.volttron_home+"/historian.sqlite"
-=======
         request.param['connection']['params']['database'] = volttron_instance1.volttron_home + "/historian.sqlite"
->>>>>>> da5547ed
 
     # 1: Install historian agent
     # Install and start sqlhistorian agent
@@ -167,12 +155,8 @@
 
 
 def connect_sqlite(agent_uuid, request, volttron_instance1):
-<<<<<<< HEAD
-    global db_connection,MICROSECOND_SUPPORT
-    from os import path
-=======
     global db_connection, MICROSECOND_SUPPORT
->>>>>>> da5547ed
+
     database_path = request.param['connection']['params']['database']
     print "connecting to sqlite path " + database_path
     db_connection = sqlite3.connect(database_path)

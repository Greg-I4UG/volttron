--- conflicted
+++ resolved
@@ -77,11 +77,7 @@
 FORWARD_TIMEOUT_KEY = 'FORWARD_TIMEOUT_KEY'
 utils.setup_logging()
 _log = logging.getLogger(__name__)
-<<<<<<< HEAD
 __version__ = '3.7'
-=======
-__version__ = '3.6.1'
->>>>>>> ec449223
 
 
 def historian(config_path, **kwargs):
@@ -104,7 +100,8 @@
                                topics.ACTUATOR, topics.ANALYSIS_TOPIC_BASE]
 
     class ForwardHistorian(BaseHistorian):
-        """This historian forwards data to another platform.
+        """
+        This historian forwards data to another platform.
         """
 
         def __init__(self, **kwargs):

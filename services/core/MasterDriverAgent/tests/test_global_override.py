--- conflicted
+++ resolved
@@ -82,15 +82,9 @@
 
 
 @pytest.fixture(scope="module")
-<<<<<<< HEAD
-def config_store_connection(request, volttron_instance1):
+def config_store_connection(request, volttron_instance):
     capabilities = [{'edit_config_store': {'identity': PLATFORM_DRIVER}}]
-    connection = volttron_instance1.build_connection(peer=CONFIGURATION_STORE, capabilities=capabilities)
-=======
-def config_store_connection(request, volttron_instance):
-
-    connection = volttron_instance.build_connection(peer=CONFIGURATION_STORE)
->>>>>>> 47c6ddcb
+    connection = volttron_instance.build_connection(peer=CONFIGURATION_STORE, capabilities=capabilities)
     # Reset master driver config store
     connection.call("manage_delete_store", PLATFORM_DRIVER)
 
@@ -141,14 +135,8 @@
 
 
 @pytest.fixture(scope="module")
-<<<<<<< HEAD
-def test_agent(request, volttron_instance1):
-    test_agent = volttron_instance1.build_agent(identity=TEST_AGENT)
-
-=======
 def test_agent(request, volttron_instance):
     test_agent = volttron_instance.build_agent(identity=TEST_AGENT)
->>>>>>> 47c6ddcb
     def stop_agent():
         # result = test_agent.vip.rpc.call(
         #     PLATFORM_DRIVER,  # Target agent

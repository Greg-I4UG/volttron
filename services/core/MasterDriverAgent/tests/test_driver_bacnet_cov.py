--- conflicted
+++ resolved
@@ -36,40 +36,20 @@
 # under Contract DE-AC05-76RL01830
 # }}}
 
+import logging
 import pytest
-<<<<<<< HEAD
-import gevent
-import gevent.subprocess as subprocess
-from mock import MagicMock
-from gevent.subprocess import Popen
-from volttron.platform import get_services_core
-from volttron.platform.agent.known_identities import PLATFORM_DRIVER
-
-@pytest.fixture(scope="module")
-def query_agent(request, volttron_instance):
-    agent = volttron_instance.build_agent()
-    agent.cov_callback = MagicMock(name="cov_callback")
-    # subscribe to fake driver's point publish
-    # TODO get poll topic for the device
-    poll_topic = "alerts"
-    agent.vip.pubsub.subscribe(
-        peer='pubsub',
-        prefix=poll_topic,
-        callback=agent.cov_callback).get()
-
-    gevent.sleep(3)
-
-=======
-import os
 import json
 import gevent
 import gevent.subprocess as subprocess
 from gevent.subprocess import Popen
 from mock import MagicMock
+from volttron.platform.agent import utils
 from volttron.platform import get_services_core
 from volttron.platform.agent.known_identities import PLATFORM_DRIVER, \
     CONFIGURATION_STORE
-from volttron.platform.messaging.topics import DRIVER_TOPIC_ALL
+
+utils.setup_logging()
+_log = logging.getLogger(__name__)
 
 FAKE_DEVICE_CONFIG = {
     "driver_config": {},
@@ -85,19 +65,17 @@
 
 @pytest.fixture(scope="module")
 def test_agent(request, volttron_instance):
-    # 1: Start a fake agent for sending rpc calls and listening to the bus
+    # Start a fake agent for sending rpc calls and listening to the bus
     agent = volttron_instance.build_agent()
-    agent.poll_callback = MagicMock(name="poll_callback")
-    # subscribe to weather poll results
+    agent.cov_callback = MagicMock(name="cov_callback")
+    # subscribe to cov publishes
+    # TODO update cov prefix
     agent.vip.pubsub.subscribe(
         peer='pubsub',
         # determine the fake device path
         prefix="",
-        callback=agent.poll_callback).get()
+        callback=agent.cov_callback).get()
 
-    # 2: add a tear down method to stop the fake
-    # agent that published to message bus
->>>>>>> afd05ef5
     def stop_agent():
         print("In teardown method of query_agent")
         agent.core.stop()
@@ -106,8 +84,7 @@
     return agent
 
 @pytest.mark.dev
-<<<<<<< HEAD
-def test_cov_update_published(volttron_instance, query_agent):
+def test_cov_update_published(volttron_instance, test_agent):
     # Reset master driver config store
     cmd = ['volttron-ctl', 'config', 'delete', PLATFORM_DRIVER, '--all']
     process = Popen(cmd, env=volttron_instance.env,
@@ -115,62 +92,35 @@
     result = process.wait()
     assert result == 0
 
-    # Add registry configuration for the fake driver to the config store
-    cmd = ['volttron-ctl', 'config', 'store', PLATFORM_DRIVER,
-           'fake.csv', 'examples/configurations/drivers/fake.csv',
-           '--csv']
-    process = Popen(cmd, env=volttron_instance.env,
-                    stdout=subprocess.PIPE, stderr=subprocess.PIPE)
-    result = process.wait()
-    assert result == 0
-
-    # Add driver configuration to the config store
-    cmd = ['volttron-ctl', 'config', 'store', PLATFORM_DRIVER,
-           "devices/fakedriver", 'examples/configurations/drivers/fake.config',
-           '--json']
-    process = Popen(cmd, env=volttron_instance.env,
-                    stdout=subprocess.PIPE, stderr=subprocess.PIPE)
-    result = process.wait()
-    assert result == 0
-
-    # Start the master driver agent which would in turn start the fake driver
-    # using the configs created above
-=======
-def test_cov_forwarding(test_agent, volttron_instance):
-    # Reset master driver config store
-    cmd = ['volttron-ctl', 'config', 'delete', PLATFORM_DRIVER, '--all']
-    process = Popen(cmd, env=volttron_instance.env, cwd=os.getcwd(),
-                    stdout=subprocess.PIPE, stderr=subprocess.PIPE)
-    result = process.wait()
-    print(result)
-    assert result == 0
     test_agent.vip.rpc.call(CONFIGURATION_STORE, "manage_store",
                             PLATFORM_DRIVER, "fake",
                             json.dumps(FAKE_DEVICE_CONFIG),
                             config_type='json',
                             )
-    # install master driver
->>>>>>> afd05ef5
+    # install master driver, start the master driver, which starts the device
     master_uuid = volttron_instance.install_agent(
         agent_dir=get_services_core("MasterDriverAgent"),
         config_file={},
         start=True)
-<<<<<<< HEAD
     print("agent id: ", master_uuid)
-    gevent.sleep(2)  # wait for the agent to start and start the devices
+    gevent.sleep(3)  # wait for the agent to start and start the devices
+
+    _log.error("made it past installing master driver")
 
     # tell the master driver to forward the value
     point_name = "PowerState"
-    point_values = {"fake1": 0, "fake2": 1, "fake3": False}
-    query_agent.vip.rpc.call(PLATFORM_DRIVER, 'forward_cov_value', point_name,
-                             point_values)
+    device_path = "devices/fakedriver"
+    result_dict = {"fake1": 0, "fake2": 1, "fake3": False}
+    test_agent.vip.rpc.call(PLATFORM_DRIVER, 'forward_bacnet_cov_value',
+                            device_path, point_name, result_dict)
     # wait for the publishes to make it to the bus
     gevent.sleep(2)
+
+    _log.error("made it past call to forward cov")
+
     # check mock
-    print query_agent.cov_callback.call_count
-    print query_agent.cov_callback.call_args
-=======
-    # send forward cov rpc call to master driver
-
-    # make magic mock asserts
->>>>>>> afd05ef5
+    print test_agent.cov_callback.call_count
+    print test_agent.cov_callback.call_args_list
+    # remove the master driver
+    volttron_instance.remove_agent(master_uuid)
+    pytest.fail()
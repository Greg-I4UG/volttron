--- conflicted
+++ resolved
@@ -155,9 +155,6 @@
         
     @Core.receiver('onstart')
     def starting(self, sender, **kwargs):
-        env = os.environ.copy()
-        env.pop('AGENT_UUID', None)
-        
         start_delay = None
         if self.staggered_start is not None:
             start_delay = self.staggered_start / float(len(self.driver_config_list))
@@ -184,21 +181,6 @@
             self.current_test_start = datetime.now()
             self.waiting_to_finish = set(self.instances.iterkeys())
             
-<<<<<<< HEAD
-        @Core.receiver('onstart')
-        def starting(self, sender, **kwargs):            
-            start_delay = None
-            if staggered_start is not None:
-                start_delay = staggered_start / float(len(driver_config_list))
-            for config_name in driver_config_list:
-                _log.debug("Launching driver for config "+config_name)
-                driver = DriverAgent(self, config_name)
-                gevent.spawn(driver.core.run)   
-                if start_delay is not None:
-                    gevent.sleep(start_delay)
-                #driver.core.stop to kill an agent. 
-                   
-=======
         if topic not in self.waiting_to_finish:
             _log.warning(topic + " started twice before test finished, increase the length of scrape interval and rerun test")
             
@@ -206,7 +188,6 @@
     def scrape_ending(self, topic):
         if not self.scalability_test:
             return
->>>>>>> ec7d0eed
         
         try:
             self.waiting_to_finish.remove(topic)

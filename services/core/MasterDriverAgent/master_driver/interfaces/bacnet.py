
# Copyright (c) 2017, Battelle Memorial Institute
# All rights reserved.
#
# Redistribution and use in source and binary forms, with or without
# modification, are permitted provided that the following conditions are met:
#
# 1. Redistributions of source code must retain the above copyright notice, this
#    list of conditions and the following disclaimer.
# 2. Redistributions in binary form must reproduce the above copyright notice,
#    this list of conditions and the following disclaimer in the documentation
#    and/or other materials provided with the distribution.
#
# THIS SOFTWARE IS PROVIDED BY THE COPYRIGHT HOLDERS AND CONTRIBUTORS "AS IS" AND
# ANY EXPRESS OR IMPLIED WARRANTIES, INCLUDING, BUT NOT LIMITED TO, THE IMPLIED
# WARRANTIES OF MERCHANTABILITY AND FITNESS FOR A PARTICULAR PURPOSE ARE
# DISCLAIMED. IN NO EVENT SHALL THE COPYRIGHT OWNER OR CONTRIBUTORS BE LIABLE FOR
# ANY DIRECT, INDIRECT, INCIDENTAL, SPECIAL, EXEMPLARY, OR CONSEQUENTIAL DAMAGES
# (INCLUDING, BUT NOT LIMITED TO, PROCUREMENT OF SUBSTITUTE GOODS OR SERVICES;
# LOSS OF USE, DATA, OR PROFITS; OR BUSINESS INTERRUPTION) HOWEVER CAUSED AND
# ON ANY THEORY OF LIABILITY, WHETHER IN CONTRACT, STRICT LIABILITY, OR TORT
# (INCLUDING NEGLIGENCE OR OTHERWISE) ARISING IN ANY WAY OUT OF THE USE OF THIS
# SOFTWARE, EVEN IF ADVISED OF THE POSSIBILITY OF SUCH DAMAGE.
#
# The views and conclusions contained in the software and documentation are those
# of the authors and should not be interpreted as representing official policies,
# either expressed or implied, of the FreeBSD Project.
#
#
#
# This material was prepared as an account of work sponsored by an
# agency of the United States Government.  Neither the United States
# Government nor the United States Department of Energy, nor Battelle,
# nor any of their employees, nor any jurisdiction or organization
# that has cooperated in the development of these materials, makes
# any warranty, express or implied, or assumes any legal liability
# or responsibility for the accuracy, completeness, or usefulness or
# any information, apparatus, product, software, or process disclosed,
# or represents that its use would not infringe privately owned rights.
#
# Reference herein to any specific commercial product, process, or
# service by trade name, trademark, manufacturer, or otherwise does
# not necessarily constitute or imply its endorsement, recommendation,
# r favoring by the United States Government or any agency thereof,
# or Battelle Memorial Institute. The views and opinions of authors
# expressed herein do not necessarily state or reflect those of the
# United States Government or any agency thereof.
#
# PACIFIC NORTHWEST NATIONAL LABORATORY
# operated by BATTELLE for the UNITED STATES DEPARTMENT OF ENERGY
# under Contract DE-AC05-76RL01830


from master_driver.interfaces import BaseInterface, BaseRegister
import logging

from datetime import datetime, timedelta

from master_driver.driver_exceptions import DriverConfigError
from volttron.platform.vip.agent import errors
from volttron.platform.jsonrpc import RemoteError

#Logging is completely configured by now.
_log = logging.getLogger(__name__)

class Register(BaseRegister):
    def __init__(self, instance_number, object_type, property_name, read_only, pointName, units,
                 description = '',
                 priority = None,
                 list_index = None):
        super(Register, self).__init__("byte", read_only, pointName, units, description = '')
        self.instance_number = int(instance_number)
        self.object_type = object_type
        self.property = property_name
        self.priority = priority
        self.index = list_index

DEFAULT_COV_LIFETIME = 180
COV_UPDATE_BUFFER = 3

class Interface(BaseInterface):
    def __init__(self, **kwargs):
        super(Interface, self).__init__(**kwargs)
        self.register_count = 10000
        self.register_count_divisor = 1
        self.cov_points = []

    def configure(self, config_dict, registry_config_str):
        self.min_priority = config_dict.get("min_priority", 8)
        self.parse_config(registry_config_str)
        self.target_address = config_dict.get("device_address")
        self.device_id = int(config_dict.get("device_id"))

<<<<<<< HEAD
        # Change of value configuration options
        if 'cov_lifetime' in config_dict:
            self.cov_lifetime = config_dict.get("cov_lifetime", DEFAULT_COV_LIFETIME)
        if 'cov_scrape_all' in config_dict:
            self.cov_scrape_all = config_dict.get("cov_scrape_all", False)
=======
        self.cov_lifetime = config_dict.get("cov_lifetime", DEFAULT_COV_LIFETIME)
>>>>>>> e7e939fe

        self.proxy_address = config_dict.get("proxy_address", "platform.bacnet_proxy")

        self.max_per_request = config_dict.get("max_per_request")
        self.use_read_multiple = config_dict.get("use_read_multiple", True)
        self.timeout = float(config_dict.get("timeout", 30.0))


        self.ping_retry_interval = timedelta(seconds=config_dict.get("ping_retry_interval", 5.0))
        self.scheduled_ping = None

        self.ping_target()

        # list of points to establish change of value subscriptions with, generated from the registry config
        for point_name in self.cov_points:
            self.establish_cov_subscription(point_name, DEFAULT_COV_LIFETIME, True)

    def schedule_ping(self):
        if self.scheduled_ping is None:
            now = datetime.now()
            next_try = now + self.ping_retry_interval
            self.scheduled_ping = self.core.schedule(next_try, self.ping_target)

    def ping_target(self):
        #Some devices (mostly RemoteStation addresses behind routers) will not be reachable without
        # first establishing the route to the device. Sending a directed WhoIsRequest is will
        # settle that for us when the response comes back.

        pinged = False
        try:
            self.vip.rpc.call(self.proxy_address, 'ping_device', self.target_address, self.device_id).get(timeout=self.timeout)
            pinged = True
        except errors.Unreachable:
            _log.warning("Unable to reach BACnet proxy.")

        except errors.VIPError:
            _log.warning("Error trying to ping device.")

        self.scheduled_ping = None

        #Schedule retry.
        if not pinged:
            self.schedule_ping()


    def get_point(self, point_name, get_priority_array=False):
        register = self.get_register_by_name(point_name)
        property_name = "priorityArray" if get_priority_array else register.property
        register_index = None if get_priority_array else register.index
        result = self.vip.rpc.call(self.proxy_address, 'read_property',
                                   self.target_address, register.object_type,
                                   register.instance_number, property_name, register_index).get(timeout=self.timeout)
        return result

    def set_point(self, point_name, value, priority=None):
        #TODO: support writing from an array.
        register = self.get_register_by_name(point_name)
        if register.read_only:
            raise  IOError("Trying to write to a point configured read only: "+point_name)

        if priority is not None and priority < self.min_priority:
            raise  IOError("Trying to write with a priority lower than the minimum of "+str(self.min_priority))

        #We've already validated the register priority against the min priority.
        args = [self.target_address, value,
                register.object_type,
                register.instance_number,
                register.property,
                priority if priority is not None else register.priority,
                register.index]
        result = self.vip.rpc.call(self.proxy_address, 'write_property', *args).get(timeout=self.timeout)
        return result

    def scrape_all(self):
        #TODO: support reading from an array.
        point_map = {}
        read_registers = self.get_registers_by_type("byte", True)
        write_registers = self.get_registers_by_type("byte", False)

        for register in read_registers + write_registers:
            point_map[register.point_name] = [register.object_type,
                                              register.instance_number,
                                              register.property,
                                              register.index]

        if not self.cov_scrape_all:
            for cov_point in self.cov_points:
                point_map.pop(cov_point)

        while True:
            try:
                result = self.vip.rpc.call(self.proxy_address, 'read_properties',
                                               self.target_address, point_map,
                                               self.max_per_request, self.use_read_multiple).get(timeout=self.timeout)
            except RemoteError as e:
                if "segmentationNotSupported" in e.message:
                    if self.max_per_request <= 1:
                        _log.error("Receiving a segmentationNotSupported error with 'max_per_request' setting of 1.")
                        raise
                    self.register_count_divisor += 1
                    self.max_per_request = max(int(self.register_count/self.register_count_divisor), 1)
                    _log.info("Device requires a lower max_per_request setting. Trying: "+str(self.max_per_request))
                    continue
                else:
                    raise
            except errors.Unreachable:
                #If the Proxy is not running bail.
                _log.warning("Unable to reach BACnet proxy.")
                self.schedule_ping()
                raise
            else:
                break

        return result

    def revert_all(self, priority=None):
        """Revert entrire device to it's default state"""
        #TODO: Add multipoint write support
        write_registers = self.get_registers_by_type("byte", False)
        for register in write_registers:
            self.revert_point(register.point_name, priority=priority)

    def revert_point(self, point_name, priority=None):
        """Revert point to it's default state"""
        self.set_point(point_name, None, priority=priority)


    def parse_config(self, configDict):
        if configDict is None:
            return

        self.register_count = len(configDict)

        for regDef in configDict:
            #Skip lines that have no address yet.
            if not regDef.get('Volttron Point Name'):
                continue
<<<<<<< HEAD

            io_type = regDef.get('BACnet Object Type')
            read_only = regDef.get('Writable').lower() != 'true'
            point_name = regDef.get('Volttron Point Name')

            # checks if the point is flagged for change of value
            is_cov = regDef.get("COV Flag", 'false').tolower() == "true"
=======

            io_type = regDef.get('BACnet Object Type')
            read_only = regDef.get('Writable').lower() != 'true'
            point_name = regDef.get('Volttron Point Name')

            # checks if the point is flagged for change of value
            is_cov = regDef.get("COV Flag", 'false').lower() == "true"
>>>>>>> e7e939fe

            index = int(regDef.get('Index'))

            list_index = regDef.get('Array Index', '')
            list_index = list_index.strip()

            if not list_index:
                list_index = None
            else:
                list_index = int(list_index)

            priority = regDef.get('Write Priority', '')
            priority = priority.strip()
            if not priority:
                priority = None
            else:
                priority = int(priority)

                if priority < self.min_priority:
                    message = "{point} configured with a priority {priority} which is lower than than minimum {min}."
                    raise DriverConfigError(message.format(point=point_name,
                                                           priority=priority,
                                                           min=self.min_priority))

            description = regDef.get('Notes', '')
            units = regDef.get('Units')
            property_name = regDef.get('Property')

            register = Register(index,
                                io_type,
                                property_name,
                                read_only,
                                point_name,
                                units,
                                description = description,
                                priority = priority,
                                list_index = list_index)

            self.insert_register(register)

<<<<<<< HEAD
            # populate the list of change of value points based on the flag
=======
>>>>>>> e7e939fe
            if is_cov:
                self.cov_points.append(point_name)


    def establish_cov_subscription(self, point_name, lifetime, renew=False):
        """Asks the BACnet proxy to establish a COV subscription for the point via RPC.
        If lifetime is specified, the subscription will live for that period, else the
        subscription will last indefinitely. Default period of 3 minutes. If renew is
        True, the the core scheduler will call this method again near the expiration
        of the subscription."""
        register = self.get_register_by_name(point_name)
        try:
<<<<<<< HEAD
            self.vip.rpc.call(self.proxy_address, 'generate_COV_sub', self.target_address,
=======
            self.vip.rpc.call(self.proxy_address, 'create_COV_subscription', self.target_address,
>>>>>>> e7e939fe
                              point_name, register.object_type, register.instance_number,
                              lifetime=lifetime)
        except errors.Unreachable:
            _log.warning("Unable to establish a subscription via the bacnet proxy as it was unreachable.")
        # Schedule COV resubscribe
        if renew and (lifetime > COV_UPDATE_BUFFER):
            now = datetime.now()
<<<<<<< HEAD
            next_sub_update = now + (lifetime - COV_UPDATE_BUFFER)
=======
            next_sub_update = now + timedelta(seconds=(lifetime - COV_UPDATE_BUFFER))
>>>>>>> e7e939fe
            self.core.schedule(next_sub_update, self.establish_cov_subscription, point_name, lifetime,
                               renew)<|MERGE_RESOLUTION|>--- conflicted
+++ resolved
@@ -91,22 +91,13 @@
         self.target_address = config_dict.get("device_address")
         self.device_id = int(config_dict.get("device_id"))
 
-<<<<<<< HEAD
-        # Change of value configuration options
-        if 'cov_lifetime' in config_dict:
-            self.cov_lifetime = config_dict.get("cov_lifetime", DEFAULT_COV_LIFETIME)
-        if 'cov_scrape_all' in config_dict:
-            self.cov_scrape_all = config_dict.get("cov_scrape_all", False)
-=======
         self.cov_lifetime = config_dict.get("cov_lifetime", DEFAULT_COV_LIFETIME)
->>>>>>> e7e939fe
 
         self.proxy_address = config_dict.get("proxy_address", "platform.bacnet_proxy")
 
         self.max_per_request = config_dict.get("max_per_request")
         self.use_read_multiple = config_dict.get("use_read_multiple", True)
         self.timeout = float(config_dict.get("timeout", 30.0))
-
 
         self.ping_retry_interval = timedelta(seconds=config_dict.get("ping_retry_interval", 5.0))
         self.scheduled_ping = None
@@ -184,10 +175,6 @@
                                               register.instance_number,
                                               register.property,
                                               register.index]
-
-        if not self.cov_scrape_all:
-            for cov_point in self.cov_points:
-                point_map.pop(cov_point)
 
         while True:
             try:
@@ -237,23 +224,13 @@
             #Skip lines that have no address yet.
             if not regDef.get('Volttron Point Name'):
                 continue
-<<<<<<< HEAD
 
             io_type = regDef.get('BACnet Object Type')
             read_only = regDef.get('Writable').lower() != 'true'
             point_name = regDef.get('Volttron Point Name')
 
             # checks if the point is flagged for change of value
-            is_cov = regDef.get("COV Flag", 'false').tolower() == "true"
-=======
-
-            io_type = regDef.get('BACnet Object Type')
-            read_only = regDef.get('Writable').lower() != 'true'
-            point_name = regDef.get('Volttron Point Name')
-
-            # checks if the point is flagged for change of value
             is_cov = regDef.get("COV Flag", 'false').lower() == "true"
->>>>>>> e7e939fe
 
             index = int(regDef.get('Index'))
 
@@ -294,10 +271,6 @@
 
             self.insert_register(register)
 
-<<<<<<< HEAD
-            # populate the list of change of value points based on the flag
-=======
->>>>>>> e7e939fe
             if is_cov:
                 self.cov_points.append(point_name)
 
@@ -310,11 +283,7 @@
         of the subscription."""
         register = self.get_register_by_name(point_name)
         try:
-<<<<<<< HEAD
-            self.vip.rpc.call(self.proxy_address, 'generate_COV_sub', self.target_address,
-=======
             self.vip.rpc.call(self.proxy_address, 'create_COV_subscription', self.target_address,
->>>>>>> e7e939fe
                               point_name, register.object_type, register.instance_number,
                               lifetime=lifetime)
         except errors.Unreachable:
@@ -322,10 +291,6 @@
         # Schedule COV resubscribe
         if renew and (lifetime > COV_UPDATE_BUFFER):
             now = datetime.now()
-<<<<<<< HEAD
-            next_sub_update = now + (lifetime - COV_UPDATE_BUFFER)
-=======
             next_sub_update = now + timedelta(seconds=(lifetime - COV_UPDATE_BUFFER))
->>>>>>> e7e939fe
             self.core.schedule(next_sub_update, self.establish_cov_subscription, point_name, lifetime,
                                renew)
import os

import gevent
import pytest
import json

from volttron.platform import get_ops
from volttrontesting.utils.utils import (poll_gevent_sleep,
                                         messages_contains_prefix)

from volttrontesting.fixtures.volttron_platform_fixtures import get_rand_vip, \
    build_wrapper, get_rand_ip_and_port
from volttrontesting.utils.platformwrapper import PlatformWrapper
from volttron.platform.agent.known_identities import PLATFORM_DRIVER, CONFIGURATION_STORE

subscription_results = {}
count = 0

def onmessage(peer, sender, bus, topic, headers, message):
    global subscription_results
    subscription_results[topic] = {'headers': headers, 'message': message}
    print("subscription_results[{}] = {}".format(topic, subscription_results[topic]))


@pytest.fixture(scope="module")
def get_volttron_instances(request):
    """ Fixture to get more than 1 volttron instance for test
    Use this fixture to get more than 1 volttron instance for test. This
    returns a function object that should be called with number of instances
    as parameter to get a list of volttron instnaces. The fixture also
    takes care of shutting down all the instances at the end

    Example Usage:

    def test_function_that_uses_n_instances(get_volttron_instances):
        instance1, instance2, instance3 = get_volttron_instances(3)

    @param request: pytest request object
    @return: function that can used to get any number of
        volttron instances for testing.
    """
    all_instances = []

    def get_n_volttron_instances(n, should_start=True, address_file=True):
        get_n_volttron_instances.count = n
        instances = []
        vip_addresses = []
        web_addresses = []
        instances = []
        addr_config = dict()
        names = []

        for i in range(0, n):
            address = get_rand_vip()
            web_address = "http://{}".format(get_rand_ip_and_port())
            vip_addresses.append(address)
            web_addresses.append(web_address)
            nm = 'platform{}'.format(i + 1)
            names.append(nm)

        for i in range(0, n):
            address = vip_addresses[i]
            web_address = web_addresses[i]
            wrapper = PlatformWrapper(messagebus='zmq', ssl_auth=False)

            addr_file = os.path.join(wrapper.volttron_home, 'external_address.json')
            if address_file:
                with open(addr_file, 'w') as f:
                    json.dump(web_addresses, f)
                    gevent.sleep(.1)
            wrapper.startup_platform(address, bind_web_address=web_address, setupmode=True)
            wrapper.skip_cleanup = True
            instances.append(wrapper)

        gevent.sleep(11)
        for i in range(0, n):
            instances[i].shutdown_platform()

        gevent.sleep(1)
        # del instances[:]
        for i in range(0, n):
            address = vip_addresses.pop(0)
            web_address = web_addresses.pop(0)
            print address, web_address
            instances[i].startup_platform(address, bind_web_address=web_address)
            instances[i].allow_all_connections()
        gevent.sleep(11)
        instances = instances if n > 1 else instances[0]

        get_n_volttron_instances.instances = instances
        return instances

    return get_n_volttron_instances

@pytest.fixture(scope="module")
def build_instances(request):
    """ Fixture to get more than 1 volttron instance for test
    Use this fixture to get more than 1 volttron instance for test. This
    returns a function object that should be called with number of instances
    as parameter to get a list of volttron instnaces. The fixture also
    takes care of shutting down all the instances at the end

    Example Usage:

    def test_function_that_uses_n_instances(get_volttron_instances):
        instance1, instance2, instance3 = get_volttron_instances(3)

    @param request: pytest request object
    @return: function that can used to get any number of
        volttron instances for testing.
    """
    all_instances = []

    def build_n_volttron_instances(n, bad_config=False, add_my_address=True):
        build_n_volttron_instances.count = n
        instances = []
        vip_addresses = []
        instances = []
        addr_config = dict()

        for i in range(0, n):
            address = get_rand_vip()
            vip_addresses.append(address)

        for i in range(0, n):
            address = vip_addresses[i]
            wrapper = PlatformWrapper(messagebus='zmq', ssl_auth=False)
            wrapper.startup_platform(address)
            wrapper.skip_cleanup = True
            instances.append(wrapper)

        gevent.sleep(1)
        for i in range(0, n):
            instances[i].shutdown_platform()

        for i in range(0, n):
            addr_config.clear()
            for j in range(0, n):
                if j != i or (j==i and add_my_address):
                    name = instances[j].instance_name
                    addr_config[name] = dict()
                    addr_config[name]['instance-name'] = name
                    if bad_config:
                        addr_config[name]['vip-address123'] = vip_addresses[j]
                    else:
                        addr_config[name]['vip-address'] = vip_addresses[j]
                    addr_config[name]['serverkey'] = instances[j].serverkey

            address_file = os.path.join(instances[i].volttron_home, 'external_platform_discovery.json')
            if address_file:
                with open(address_file, 'w') as f:
                    json.dump(addr_config, f)

        gevent.sleep(1)
        for i in range(0, n):
            address = vip_addresses.pop(0)
            instances[i].startup_platform(address)
            instances[i].allow_all_connections()
        gevent.sleep(11)
        instances = instances if n > 1 else instances[0]

        build_n_volttron_instances.instances = instances
        return instances

    return build_n_volttron_instances


@pytest.fixture(scope="module")
def multi_platform_connection(request, get_volttron_instances):
    """
    Adds the volttron-central-address and volttron-central-serverkey to the
    main instance configuration file before starting the platform
    """
    p1, p2, p3 = get_volttron_instances(3)

    gevent.sleep(5)

    # configure vc
    agent1 = p1.build_agent()
    agent2 = p2.build_agent()
    agent3 = p3.build_agent()

    def stop():
        agent1.core.stop()
        agent2.core.stop()
        agent3.core.stop()
        p1.shutdown_platform()
        p2.shutdown_platform()
        p3.shutdown_platform()

    request.addfinalizer(stop)

    return agent1, agent2, agent3


@pytest.fixture(scope="module")
def five_platform_connection(request, get_volttron_instances):
    """
    Adds the volttron-central-address and volttron-central-serverkey to the
    main instance configuration file before starting the platform
    """
    p1, p2, p3, p4, p5 = get_volttron_instances(5)

    gevent.sleep(5)

    # configure vc
    agent1 = p1.build_agent()
    agent2 = p2.build_agent()
    agent3 = p3.build_agent()
    agent4 = p4.build_agent()
    agent5 = p5.build_agent()

    def stop():
        agent1.core.stop()
        agent2.core.stop()
        agent3.core.stop()
        agent4.core.stop()
        agent5.core.stop()
        p1.shutdown_platform()
        p2.shutdown_platform()
        p3.shutdown_platform()
        p4.shutdown_platform()
        p5.shutdown_platform()

    request.addfinalizer(stop)

    return agent1, agent2, agent3, agent4, agent5

@pytest.mark.multiplatform
def test_multiplatform_pubsub(request, multi_platform_connection):
    p1_publisher, p2_listener, p3_listener = multi_platform_connection

    def callback2(peer, sender, bus, topicdr, headers, message):
        print message
        assert message == [{'point': 'value'}]

    def callback3(peer, sender, bus, topic, headers, message):
        print message

    def callback4(peer, sender, bus, topic, headers, message):
        print message

    def callback5(peer, sender, bus, topic, headers, message):
        print message

    p2_listener.vip.pubsub.subscribe(peer='pubsub',
                                     prefix='devices',
                                     callback=onmessage,
                                     all_platforms=True)
    gevent.sleep(2)
    p3_listener.vip.pubsub.subscribe(peer='pubsub',
                                     prefix='devices',
                                     callback=onmessage)

    print "publish"
    prefix = 'devices'
    for i in range(10):
        p1_publisher.vip.pubsub.publish(peer='pubsub',
                                        topic='devices/campus/building1',
                                        message=[{'point': 'value'}])
        # gevent.sleep(0.1)

        poll_gevent_sleep(2, lambda: messages_contains_prefix(prefix,
                                                              subscription_results))

        message = subscription_results['devices/campus/building1']['message']
        assert message == [{'point': 'value'}]
    gevent.sleep(5)


@pytest.mark.multiplatform
def test_multiplatform_2_publishers(request, five_platform_connection):
    subscription_results2 = {}
    subscription_results3 = {}
    subscription_results4 = {}
    subscription_results5 = {}

    p1_publisher, p2_listener, p3_listener, p4_listener, p5_publisher = five_platform_connection

    def callback2(peer, sender, bus, topic, headers, message):
        subscription_results2[topic] = {'headers': headers, 'message': message}
        print("platform2 sub results [{}] = {}".format(topic, subscription_results2[topic]))

    def callback3(peer, sender, bus, topic, headers, message):
        subscription_results3[topic] = {'headers': headers, 'message': message}
        print("platform3 sub results [{}] = {}".format(topic, subscription_results3[topic]))

    def callback4(peer, sender, bus, topic, headers, message):
        subscription_results4[topic] = {'headers': headers, 'message': message}
        print("platform4 sub results [{}] = {}".format(topic, subscription_results4[topic]))

    def callback5(peer, sender, bus, topic, headers, message):
        subscription_results5[topic] = {'headers': headers, 'message': message}
        print("platform4 sub results [{}] = {}".format(topic, subscription_results5[topic]))

    p2_listener.vip.pubsub.subscribe(peer='pubsub',
                                     prefix='devices',
                                     callback=callback2,
                                     all_platforms=True)

    p3_listener.vip.pubsub.subscribe(peer='pubsub',
                                     prefix='devices',
                                     callback=callback3,
                                     all_platforms=True)
    gevent.sleep(2)
    p4_listener.vip.pubsub.subscribe(peer='pubsub',
                                     prefix='analysis',
                                     callback=callback4,
                                     all_platforms=True)

    p5_publisher.vip.pubsub.subscribe(peer='pubsub',
                                      prefix='analysis',
                                      callback=callback5)
    gevent.sleep(2)
    print "publish"
    prefix = 'devices'
    for i in range(5):
        p1_publisher.vip.pubsub.publish(peer='pubsub', topic='devices/campus/building1', message=[{'point': 'value'}])
        poll_gevent_sleep(1, lambda: messages_contains_prefix(prefix,
                                                              subscription_results2))
        message = subscription_results2['devices/campus/building1']['message']
        assert message == [{'point': 'value'}]
        message = subscription_results3['devices/campus/building1']['message']
        assert message == [{'point': 'value'}]

    prefix = 'analysis'
    for i in range(5):
        p5_publisher.vip.pubsub.publish(peer='pubsub', topic='analysis/airside/campus/building1',
                                        message=[{'result': 'pass'}])
        # gevent.sleep(0.1)

        poll_gevent_sleep(2, lambda: messages_contains_prefix(prefix,
                                                              subscription_results3))
        message = subscription_results4['analysis/airside/campus/building1']['message']
        assert message == [{'result': 'pass'}]
        message = subscription_results5['analysis/airside/campus/building1']['message']
        assert message == [{'result': 'pass'}]


@pytest.mark.multiplatform
def test_multiplatform_subscribe_unsubscribe(request, multi_platform_connection):
    subscription_results2 = {}
    subscription_results3 = {}
    message_count = 0
    p1_publisher, p2_listener, p3_listener = multi_platform_connection

    def callback2(peer, sender, bus, topic, headers, message):
        subscription_results2[topic] = {'headers': headers, 'message': message}
        print("platform2 sub results [{}] = {}".format(topic, subscription_results2[topic]))

    def callback3(peer, sender, bus, topic, headers, message):
        subscription_results3[topic] = {'headers': headers, 'message': message}
        print("platform3 sub results [{}] = {}".format(topic, subscription_results3[topic]))

    p2_listener.vip.pubsub.subscribe(peer='pubsub',
                                     prefix='devices',
                                     callback=callback2,
                                     all_platforms=True)

    p3_listener.vip.pubsub.subscribe(peer='pubsub',
                                     prefix='devices',
                                     callback=callback3,
                                     all_platforms=True)
    gevent.sleep(2)

    prefix = 'devices'
    i = 0
    for i in range(2):
        p1_publisher.vip.pubsub.publish(peer='pubsub', topic='devices/campus/building1',
                                        message=[{'point': 'value' + str(i)}])
        gevent.sleep(0.3)
        message = subscription_results2['devices/campus/building1']['message']
        assert message == [{'point': 'value' + str(i)}]
        message = subscription_results3['devices/campus/building1']['message']
        assert message == [{'point': 'value' + str(i)}]
        print "pass"

    # Listener agent on platform 2 unsubscribes frm prefix='devices'
    p2_listener.vip.pubsub.unsubscribe(peer='pubsub', prefix='devices', callback=callback2, all_platforms=True)
    gevent.sleep(0.2)

    p1_publisher.vip.pubsub.publish(peer='pubsub', topic='devices/campus/building1',
                                    message=[{'point': 'value' + str(2)}])
    gevent.sleep(0.4)
    message = subscription_results2['devices/campus/building1']['message']
    assert message == [{'point': 'value1'}]
    gevent.sleep(0.4)
    message = subscription_results3['devices/campus/building1']['message']
    assert message == [{'point': 'value2'}]


@pytest.mark.multiplatform
def test_multiplatform_stop_subscriber(request, multi_platform_connection):
    subscription_results2 = {}
    subscription_results3 = {}
    message_count = 0
    p1_publisher, p2_listener, p3_listener = multi_platform_connection

    def callback2(peer, sender, bus, topic, headers, message):
        subscription_results2[topic] = {'headers': headers, 'message': message}
        print("platform2 sub results [{}] = {}".format(topic, subscription_results2[topic]))

    def callback3(peer, sender, bus, topic, headers, message):
        subscription_results3[topic] = {'headers': headers, 'message': message}
        print("platform3 sub results [{}] = {}".format(topic, subscription_results3[topic]))

    p2_listener.vip.pubsub.subscribe(peer='pubsub',
                                     prefix='devices',
                                     callback=callback2,
                                     all_platforms=True)

    p3_listener.vip.pubsub.subscribe(peer='pubsub',
                                     prefix='devices',
                                     callback=callback3,
                                     all_platforms=True)
    gevent.sleep(2)

    prefix = 'devices'
    i = 0
    for i in range(2):
        p1_publisher.vip.pubsub.publish(peer='pubsub', topic='devices/campus/building1',
                                        message=[{'point': 'value' + str(i)}])
        gevent.sleep(0.3)
        message = subscription_results2['devices/campus/building1']['message']
        assert message == [{'point': 'value' + str(i)}]
        message = subscription_results3['devices/campus/building1']['message']
        assert message == [{'point': 'value' + str(i)}]
        print "pass"

    # Stop listener agent on platform 2
    p2_listener.core.stop()
    gevent.sleep(0.2)

    p1_publisher.vip.pubsub.publish(peer='pubsub', topic='devices/campus/building1',
                                    message=[{'point': 'value' + str(2)}])
    gevent.sleep(0.4)
    message = subscription_results2['devices/campus/building1']['message']
    assert message == [{'point': 'value1'}]
    gevent.sleep(0.4)
    message = subscription_results3['devices/campus/building1']['message']
    assert message == [{'point': 'value2'}]


@pytest.mark.multiplatform
def test_missing_address_file(request, get_volttron_instances):
    p1 = get_volttron_instances(1, address_file=False)
    gevent.sleep(1)
    p1.shutdown_platform()


@pytest.mark.multiplatform
def test_multiplatform_without_setup_mode(request, build_instances):
    subscription_results1 = {}
    subscription_results3 = {}
    p1, p2, p3 = build_instances(3)
    gevent.sleep(1)
    #Get three agents
    agent1 = p1.build_agent(identity="agent1")
    agent2 = p2.build_agent(identity="agent2")
    agent3 = p2.build_agent(identity="agent3")

    def stop():
        agent1.core.stop()
        agent2.core.stop()
        agent3.core.stop()
        p1.shutdown_platform()
        p2.shutdown_platform()
        p3.shutdown_platform()
    request.addfinalizer(stop)

    def callback1(peer, sender, bus, topic, headers, message):
        subscription_results1[topic] = {'headers': headers, 'message': message}
        print("platform2 sub results [{}] = {}".format(topic, subscription_results1[topic]))

    def callback3(peer, sender, bus, topic, headers, message):
        subscription_results3[topic] = {'headers': headers, 'message': message}
        print("platform3 sub results [{}] = {}".format(topic, subscription_results3[topic]))

    agent3.vip.pubsub.subscribe(peer='pubsub',
                                 prefix='devices',
                                 callback=callback3,
                                 all_platforms=True)

    gevent.sleep(0.2)
    agent2.vip.pubsub.subscribe(peer='pubsub',
                                 prefix='devices',
                                 callback=callback1,
                                 all_platforms=True)

    gevent.sleep(1)
    for i in range(0, 2):
        agent1.vip.pubsub.publish(peer='pubsub', topic='devices/building1',
                                 message=[{'point': 'value' + str(i)}])
        gevent.sleep(1)
        try:
            message = subscription_results3['devices/building1']['message']
            assert message == [{'point': 'value' + str(i)}]

            message = subscription_results1['devices/building1']['message']
            assert message == [{'point': 'value' + str(i)}]
        except KeyError:
            pass


@pytest.mark.multiplatform
def test_multiplatform_local_subscription(request, build_instances):
    subscription_results1 = {}
    p1 = build_instances(1, add_my_address=True)
    gevent.sleep(1)
    #Get twon agents
    agent1 = p1.build_agent(identity="agent1")
    agent2 = p1.build_agent(identity="agent2")

    def stop():
        agent1.core.stop()
        agent2.core.stop()
        p1.shutdown_platform()
    request.addfinalizer(stop)

    def callback1(peer, sender, bus, topic, headers, message):
        global count
        count += 1
        subscription_results1[topic] = {'headers': headers, 'message': message, 'count': count}
        print("platform2 sub results [{}] = {}".format(topic, subscription_results1[topic]))

    agent1.vip.pubsub.subscribe(peer='pubsub',
                                 prefix='devices',
                                 callback=callback1,
                                 all_platforms=True)

    gevent.sleep(1)
    for i in range(1, 5):
        agent2.vip.pubsub.publish(peer='pubsub', topic='devices/building1',
                                 message=[{'point': 'value' + str(i)}])
        gevent.sleep(1)
        try:
            message = subscription_results1['devices/building1']['message']
            assert message == [{'point': 'value' + str(i)}]
            assert i == subscription_results1['devices/building1']['count']
        except KeyError:
            pass


@pytest.mark.multiplatform
def test_multiplatform_bad_discovery_file(request, build_instances):
    p1, p2, p3 = build_instances(3, bad_config=True)
    gevent.sleep(1)
    p1.shutdown_platform()
    p2.shutdown_platform()
    p3.shutdown_platform()

<<<<<<< HEAD
@pytest.mark.dev
=======


@pytest.mark.multiplatform
>>>>>>> 47c6ddcb
def test_multiplatform_rpc(request, get_volttron_instances):
    p1, p2 = get_volttron_instances(2)
    _default_config = {
        "test_max": {
            "threshold_max": 10
        }
    }
    threshold_detection_uuid = p1.install_agent(
        agent_dir=get_ops("ThresholdDetectionAgent"),
        config_file=_default_config,
        start=True)

    updated_config = {
        "updated_topic": {
            "threshold_max": 10,
            "threshold_min": 2,
        }
    }
    test_agent = p2.build_agent()
<<<<<<< HEAD
    # p2.add_capabilities(test_agent.core.publickey,
    #                     {'edit_config_store': {'identity': 'platform.thresholddetection'}})
    kwargs = {"external_platform": 'platform1'}
=======
    kwargs = {"external_platform": p1.instance_name}
>>>>>>> 47c6ddcb
    test_agent.vip.rpc.call(CONFIGURATION_STORE,
                            'manage_store',
                            'platform.thresholddetection',
                            'config',
                            json.dumps(updated_config),
                            'json',
                            **kwargs).get(timeout=10)
    config = test_agent.vip.rpc.call(CONFIGURATION_STORE,
                                     'manage_get',
                                     'platform.thresholddetection',
                                     'config',
                                     raw=True,
                                     **kwargs).get(timeout=10)
    config = json.loads(config)
    try:
        assert config == updated_config
    except KeyError:
        pytest.fail("Expecting config change : {}".format(config))

    def stop():
        p1.stop_agent(threshold_detection_uuid)
        p2.remove_agent(threshold_detection_uuid)
        p1.shutdown_platform()
        test_agent.core.stop()
        p1.shutdown_platform()

    request.addfinalizer(stop)<|MERGE_RESOLUTION|>--- conflicted
+++ resolved
@@ -549,13 +549,9 @@
     p2.shutdown_platform()
     p3.shutdown_platform()
 
-<<<<<<< HEAD
-@pytest.mark.dev
-=======
-
-
-@pytest.mark.multiplatform
->>>>>>> 47c6ddcb
+
+
+@pytest.mark.multiplatform
 def test_multiplatform_rpc(request, get_volttron_instances):
     p1, p2 = get_volttron_instances(2)
     _default_config = {
@@ -575,13 +571,7 @@
         }
     }
     test_agent = p2.build_agent()
-<<<<<<< HEAD
-    # p2.add_capabilities(test_agent.core.publickey,
-    #                     {'edit_config_store': {'identity': 'platform.thresholddetection'}})
-    kwargs = {"external_platform": 'platform1'}
-=======
     kwargs = {"external_platform": p1.instance_name}
->>>>>>> 47c6ddcb
     test_agent.vip.rpc.call(CONFIGURATION_STORE,
                             'manage_store',
                             'platform.thresholddetection',

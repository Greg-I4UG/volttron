import gevent
import pytest

from mock import MagicMock

from volttron.platform.messaging import topics
from volttron.platform.messaging.headers import DATE
from volttron.platform.messaging.health import *
from volttron.platform.agent.utils import parse_timestamp_string
from volttrontesting.utils.utils import (poll_gevent_sleep,
                                         messages_contains_prefix)

subscription_results = {}


def onmessage(peer, sender, bus, topic, headers, message):
    global subscription_results
    subscription_results[topic] = {'headers': headers, 'message': message}
    print("subscription_results[{}] = {}".format(topic, subscription_results[topic]))


@pytest.fixture(scope="module")
def alert_watcher_agent(volttron_instance):
    alert_watcher = volttron_instance.build_agent()

    alert_watcher.alert_callback = MagicMock(name="callback")
    alert_watcher.alert_callback.reset_mock()

    alerts_topic = "alerts"
    # Agent subscribes to both the desired topic and a topic that is not going to ever be published
    alert_watcher.vip.pubsub.subscribe(peer='pubsub', prefix=alerts_topic, callback=alert_watcher.alert_callback)

    yield alert_watcher

    alert_watcher.core.stop()


@pytest.fixture(scope="module")
def alerting_agent(volttron_instance):
    alerting_agent = volttron_instance.build_agent(identity='alerting.agent')
    yield alerting_agent
    alerting_agent.core.stop()


@pytest.mark.subsystems
@pytest.mark.health
def test_can_set_status(volttron_instance):
    """ Tests the ability to change a status by sending a different status
    code.

    This test also tests that the heartbeat is received.

    :param volttron_instance:
    :return:
    """
    global subscription_results
    subscription_results.clear()
    new_agent = volttron_instance.build_agent(identity='test_status')
    new_agent.vip.heartbeat.start()
    orig_status = new_agent.vip.health.get_status()
    assert orig_status["status"] == STATUS_GOOD
    assert orig_status["context"] is None
    assert orig_status["last_updated"] is not None
    print('original status: {}'.format(orig_status))
    new_context = {'foo': 'A test something when wrong',
                   'woah': ['blah', 'blah']}
    agent_prefix = 'heartbeat/Agent'
    new_agent.vip.pubsub.subscribe(peer='pubsub',
                                   prefix=agent_prefix, callback=onmessage)
    gevent.sleep(1)
    new_agent.vip.health.set_status(STATUS_BAD, new_context)
    poll_gevent_sleep(2, lambda: messages_contains_prefix(agent_prefix,
                                                          subscription_results))
    new_status = new_agent.vip.health.get_status()
    print('new status: {}'.format(new_status))
    assert new_status["status"] == STATUS_BAD
    assert new_status["context"] == new_context
    assert new_status["last_updated"] is not None

    print("OLD IS: {}".format(orig_status["last_updated"]))
    print("NEW IS: {}".format(new_status["last_updated"]))
    old_date = parse_timestamp_string(orig_status["last_updated"])
    new_date = parse_timestamp_string(new_status["last_updated"])
    assert old_date < new_date


@pytest.mark.subsystems
@pytest.mark.health
def test_invalid_status(volttron_instance):
    """ Tests if a non-known status is sent then the sstatus is set to
    bad.

    :param volttron_instance:
    :return:
    """
    global subscription_results
    subscription_results.clear()
    new_agent = volttron_instance.build_agent(identity='test_status2')
    new_agent.vip.heartbeat.start()
    orig_status = new_agent.vip.health.get_status()
    assert orig_status["status"] == STATUS_GOOD
    with pytest.raises(ValueError):
        new_agent.vip.health.set_status('Bogus')


@pytest.mark.subsystems
@pytest.mark.heartbeat
def test_heartbeat_sending_status(volttron_instance):
    """ Tests the heartbeat message that it has the status.

    :param volttron_instance:
    :return:
    """
<<<<<<< HEAD
    global subscription_results
    subscription_results.clear()
    agent_prefix = 'heartbeat/Agent'
    new_agent = volttron_instance.build_agent(identity='test3')
    orig_status = new_agent.vip.health.get_status()
    new_agent.vip.pubsub.subscribe(peer='pubsub',
                                   prefix=agent_prefix, callback=onmessage)
    new_agent.vip.heartbeat.start()
    poll_gevent_sleep(2, lambda: messages_contains_prefix(agent_prefix,
                                                          subscription_results))

    print(subscription_results)
    message = subscription_results[agent_prefix]['message']
    headers = subscription_results[agent_prefix]['headers']
    d = message
    assert headers[DATE] is not None
    assert d["last_updated"] is not None
    assert orig_status["status"] == d["status"]
    assert orig_status["context"] == d["context"]
=======
    heartbeat_agent = volttron_instance.build_agent(identity='heartbeat_agent')
    heartbeat_watcher = volttron_instance.build_agent(identity='heartbeat_watcher')
    try:
        heartbeat_watcher.callback_heartbeat = MagicMock(name='callback')
        heartbeat_watcher.callback_heartbeat.reset_mock()
        heartbeat_watcher.vip.pubsub.subscribe(peer='pubsub', prefix='heartbeat',
                                               callback=heartbeat_watcher.callback_heartbeat).get()
        gevent.sleep(0.1)
        heartbeat_agent.vip.heartbeat.enabled = True
        heartbeat_agent.vip.heartbeat.start_with_period(2)
        gevent.sleep(0.1)
        heartbeat_watcher.callback_heartbeat.assert_called_once()
        heartbeat_watcher.callback_heartbeat.reset_mock()
        gevent.sleep(2)
        heartbeat_watcher.callback_heartbeat.assert_called_once()

        args = heartbeat_watcher.callback_heartbeat.call_args[0]
        # args[5] is the message sent during the heartbeat, if it is OK then the word GOOD (STATUS_GOOD)
        assert STATUS_GOOD == args[5]

    finally:
        heartbeat_watcher.core.stop()
        heartbeat_agent.core.stop()
>>>>>>> ccf5729e


@pytest.mark.subsystems
@pytest.mark.alert
def test_alert_publish(volttron_instance, alert_watcher_agent, alerting_agent):
    """ Tests the heartbeat message that it has the status.

    :param volttron_instance:
    :return:
    """

    try:
        # pubsub topics always have the following signature
        # peer, sender, bus,  topic, headers, message
        # so the arugments taht should be passed to the alert callback should be the following
        alerting_agent.vip.health.send_alert("Foo/Bar", Status.build(STATUS_BAD))
        gevent.sleep(0.1)
        assert alert_watcher_agent.alert_callback.call_count == 1
        alert_watcher_agent.alert_callback.assert_called_once()
        args = alert_watcher_agent.alert_callback.call_args[0]
        # Peer
        assert 'pubsub' == args[0]
        # sender (i.e. the agent that is alerting)
        assert alerting_agent.core.identity == args[1]
        # topic (note topic now has _ instead of dots
        expected_topic = 'alerts/Agent/{}.{}'.format(volttron_instance.instance_name, alerting_agent.core.identity)
        expected_topic = expected_topic.replace('.', '_')
        assert expected_topic == args[3]
        # header
        assert 'alert_key' in args[4]
        assert 'Foo/Bar' == args[4]['alert_key']
        # message
        status = Status.from_json(args[5])
        assert status.context is None
        assert status.status == 'BAD'
        assert status.last_updated is not None

    finally:
        alert_watcher_agent.alert_callback.reset_mock()


<|MERGE_RESOLUTION|>--- conflicted
+++ resolved
@@ -111,27 +111,6 @@
     :param volttron_instance:
     :return:
     """
-<<<<<<< HEAD
-    global subscription_results
-    subscription_results.clear()
-    agent_prefix = 'heartbeat/Agent'
-    new_agent = volttron_instance.build_agent(identity='test3')
-    orig_status = new_agent.vip.health.get_status()
-    new_agent.vip.pubsub.subscribe(peer='pubsub',
-                                   prefix=agent_prefix, callback=onmessage)
-    new_agent.vip.heartbeat.start()
-    poll_gevent_sleep(2, lambda: messages_contains_prefix(agent_prefix,
-                                                          subscription_results))
-
-    print(subscription_results)
-    message = subscription_results[agent_prefix]['message']
-    headers = subscription_results[agent_prefix]['headers']
-    d = message
-    assert headers[DATE] is not None
-    assert d["last_updated"] is not None
-    assert orig_status["status"] == d["status"]
-    assert orig_status["context"] == d["context"]
-=======
     heartbeat_agent = volttron_instance.build_agent(identity='heartbeat_agent')
     heartbeat_watcher = volttron_instance.build_agent(identity='heartbeat_watcher')
     try:
@@ -155,7 +134,6 @@
     finally:
         heartbeat_watcher.core.stop()
         heartbeat_agent.core.stop()
->>>>>>> ccf5729e
 
 
 @pytest.mark.subsystems

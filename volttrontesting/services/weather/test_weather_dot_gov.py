# -*- coding: utf-8 -*- {{{
# vim: set fenc=utf-8 ft=python sw=4 ts=4 sts=4 et:
#
# Copyright 2017, Battelle Memorial Institute.
#
# Licensed under the Apache License, Version 2.0 (the "License");
# you may not use this file except in compliance with the License.
# You may obtain a copy of the License at
#
# http://www.apache.org/licenses/LICENSE-2.0
#
# Unless required by applicable law or agreed to in writing, software
# distributed under the License is distributed on an "AS IS" BASIS,
# WITHOUT WARRANTIES OR CONDITIONS OF ANY KIND, either express or implied.
# See the License for the specific language governing permissions and
# limitations under the License.
#
# This material was prepared as an account of work sponsored by an agency of
# the United States Government. Neither the United States Government nor the
# United States Department of Energy, nor Battelle, nor any of their
# employees, nor any jurisdiction or organization that has cooperated in the
# development of these materials, makes any warranty, express or
# implied, or assumes any legal liability or responsibility for the accuracy,
# completeness, or usefulness or any information, apparatus, product,
# software, or process disclosed, or represents that its use would not infringe
# privately owned rights. Reference herein to any specific commercial product,
# process, or service by trade name, trademark, manufacturer, or otherwise
# does not necessarily constitute or imply its endorsement, recommendation, or
# favoring by the United States Government or any agency thereof, or
# Battelle Memorial Institute. The views and opinions of authors expressed
# herein do not necessarily state or reflect those of the
# United States Government or any agency thereof.
#
# PACIFIC NORTHWEST NATIONAL LABORATORY operated by
# BATTELLE for the UNITED STATES DEPARTMENT OF ENERGY
# under Contract DE-AC05-76RL01830
# }}}

import pytest
import gevent
from mock import MagicMock
import copy
import logging
from volttron.platform.agent import utils
from datetime import datetime, time, timedelta

from volttron.platform import get_services_core

__version__ = "0.1.0"
identity = 'platform.weather'

utils.setup_logging()
_log = logging.getLogger(__name__)

# how do we handle the registry config
weather_dot_gov_service = {
    'weather_service': get_services_core('WeatherDotGov'),
    # TODO change max size when memory error has been resolved
    # 'max_size_gb': 0.00002,
    'max_size_gb': None,
    'api_key': None,
<<<<<<< HEAD
    'poll_locations': [],
    'poll_interval': None
=======
    'polling_locations': [],
    'poll_interval': 5
}

polling_service = {
    'weather_service': get_services_core('WeatherDotGov'),
    'max_size_gb': None,
    'api_key': None,
    'poll_interval': 5
>>>>>>> 80ea1078
}

@pytest.fixture(scope="module")
def query_agent(request, volttron_instance):
    # 1: Start a fake agent to query the historian agent in volttron_instance2
    agent = volttron_instance.build_agent()

    # 2: add a tear down method to stop the fake
    # agent that published to message bus
    def stop_agent():
        print("In teardown method of query_agent")
        agent.core.stop()

    request.addfinalizer(stop_agent)
    return agent

# TODO params
@pytest.fixture(scope="module", params=[weather_dot_gov_service])
def weather(request, volttron_instance):
    print("** Setting up weather agent module **")
    print("request param", request.param)

    source = request.param.pop('weather_service')

    agent = volttron_instance.install_agent(
        vip_identity=identity,
        agent_dir=source,
        start=False,
        config_file=request.param)

    volttron_instance.start_agent(agent)

    def stop_agent():
        print("stopping weather service")
        if volttron_instance.is_running():
            volttron_instance.stop_agent(agent)
        volttron_instance.remove_agent(agent)

    request.addfinalizer(stop_agent)

    return request.param


@pytest.mark.weather2
@pytest.mark.parametrize("locations", [
    [{"station": "KLAX"}],
    [{"station": "KLAX"}, {"station": "KBOI"}],
    []
])
def test_success_current(weather, query_agent, locations):
    """
    Tests the basic functionality of a weather agent under optimal conditions.
    :param weather: instance of weather service to be tested
    :param query_agent: agent to leverage to use RPC calls
    """
    query_data = query_agent.vip.rpc.call(identity, 'get_current_weather', locations).get(timeout=30)
    assert len(query_data) == len(locations)
    for record in query_data:
        assert record.get("observation_time")
        assert record.get("station")
        assert record.get("weather_results") or record.get("weather_error")

    cache_data = query_agent.vip.rpc.call(identity, 'get_current_weather', locations).get(timeout=30)

    assert len(cache_data) == len(cache_data)
    for x in range(0, len(cache_data)):
        assert len(cache_data[x]) == len(query_data[x])
        for key in query_data[x]:
            assert query_data[x].get(key) == cache_data[x].get(key)

@pytest.mark.weather2
@pytest.mark.parametrize("locations", [
    [{"lat": 39.7555, "long": -105.2211}, "fail"]
])
def test_current_fail(weather, query_agent, locations):
    query_data = query_agent.vip.rpc.call(identity, 'get_current_weather', locations).get(timeout=30)
    for record in query_data:
        assert record.get("location_error")
        assert record.get("weather_results") is None


@pytest.mark.dev
@pytest.mark.parametrize("locations", [
    [{"lat": 39.7555, "long": -105.2211}],
    [{"wfo": 'BOU', 'x': 54, 'y': 62}],
    [{"wfo": 'BOU', 'x': 54, 'y': 62}, {"lat": 39.7555, "long": -105.2211}],
    []
])
def test_success_forecast(weather, query_agent, locations):
    """
    Tests the basic functionality of a weather agent under optimal conditions.
    :param weather: instance of weather service to be tested
    :param query_agent: agent to leverage to use RPC calls
    """
    locations = [{"lat": 39.7555, "long": -105.2211}]

    query_data = query_agent.vip.rpc.call(identity, 'get_hourly_forecast',
                                             locations).get(timeout=30)
    assert len(query_data) == len(locations)
    for x in range(0, len(query_data)):
        location_data = query_data[x]
        assert location_data.get("generation_time")
        assert (location_data.get("lat") and location_data.get("long")) or \
               (location_data.get("wfo") and location_data.get("x") and location_data.get("y"))
        results = location_data.get("weather_results")
        assert (results or location_data.get("weather_error"))
        if results:
            for record in results:
                forecast_time = utils.parse_timestamp_string(record[0])
                assert isinstance(forecast_time, datetime)

    cache_data = query_agent.vip.rpc.call(identity, 'get_hourly_forecast',
                                          locations).get(timeout=30)
    assert len(cache_data) == len(query_data)
    for x in range(0, len(cache_data)):
        query_location_data = query_data[x]
        cache_location_data = cache_data[x]
        assert cache_location_data.get("generation_time") == query_data.get("generation_time")
        if cache_location_data.get("lat") and cache_location_data.get("long"):
            assert cache_location_data.get("lat") == query_location_data.get("lat")
            assert cache_location_data.get("long") == query_location_data.get("long")
        elif cache_location_data.get("wfo") and cache_location_data.get("x") and cache_location_data.get("y"):
            assert cache_location_data.get("wfo") == query_location_data.get("wfo")
            assert cache_location_data.get("x") == query_location_data.get("x")
            assert cache_location_data.get("y") == query_location_data.get("y")
        else:
            assert False
        if cache_location_data.get("weather_results"):
            query_weather_results = query_location_data.get("weather_results")
            cache_weather_results = cache_location_data.get("weather_results")
            assert query_weather_results[0] == cache_weather_results[0]
            for key in cache_weather_results[1]:
                assert cache_weather_results[1][key] == query_weather_results[1][key]
        else:
            assert cache_location_data.get("weather_error")

# TODO compare failure condition messages
@pytest.mark.dev
@pytest.mark.parametrize("locations", [
    [{"station": "KLAX"}, "fail"]
])
def test_hourly_forecast_fail(weather, query_agent, locations):
    query_data = query_agent.vip.rpc.call(identity, 'get_hourly_forecast',
                                             locations).get(timeout=30)
    for record in query_data:
        assert record.get("location_error")
        assert record.get("weather_results") is None

@pytest.mark.weather2
<<<<<<< HEAD
def test_poll_locations(volttron_instance, weather, query_agent):
    new_config = copy.copy(weather)
    source = new_config.pop("weather_service")
    new_config["poll_locations"] = [{"station": "KLAX"}, {"station": "KABQ"}]
=======
@pytest.mark.parametrize("locations", [
    [{"station": "KLAX"}, {"station": "KABQ"}]
])
def test_polling_locations_valid_locations(volttron_instance, weather, query_agent, locations):
    new_config = copy.copy(weather_dot_gov_service)
    source = new_config.pop("weather_service")
    new_config["polling_locations"] = locations
>>>>>>> 80ea1078
    new_config["poll_interval"] = 5
    agent_uuid = None
    try:
        query_agent.callback = MagicMock(name="callback")
        query_agent.callback.reset_mock()
        agent_uuid = volttron_instance.install_agent(
            vip_identity="poll.weather",
            agent_dir=source,
            start=False,
            config_file=new_config)
        volttron_instance.start_agent(agent_uuid)
        query_agent.vip.pubsub.subscribe('pubsub', "weather/poll//all", query_agent.callback)
        gevent.sleep(5)
        assert query_agent.callback.call_count == locations.length
        print query_agent.callback.call_args
    finally:
        if agent_uuid:
            volttron_instance.stop_agent(agent_uuid)
            volttron_instance.remove_agent(agent_uuid)

@pytest.mark.weather2
@pytest.mark.parametrize("locations", [
    [{"lat": 39.7555, "long": -105.2211}, {"wfo": 'BOU', 'x': 54, 'y': 62}, "fail"]
])
def test_polling_locations_invalid_locations(volttron_instance, weather, query_agent, locations):
    new_config = copy.copy(polling_service)
    source = new_config.pop("weather_service")
    new_config["polling_locations"] = locations
    agent_uuid = None
    try:
        query_agent.callback = MagicMock(name="callback")
        query_agent.callback.reset_mock()
        agent_uuid = volttron_instance.install_agent(
            vip_identity="poll.weather",
            agent_dir=source,
            start=False,
            config_file=new_config)
        volttron_instance.start_agent(agent_uuid)
        query_agent.vip.pubsub.subscribe('pubsub', "weather/poll//all", query_agent.callback)
        gevent.sleep(5)
    finally:
        if agent_uuid:
            volttron_instance.stop_agent(agent_uuid)
            volttron_instance.remove_agent(agent_uuid)<|MERGE_RESOLUTION|>--- conflicted
+++ resolved
@@ -59,11 +59,7 @@
     # 'max_size_gb': 0.00002,
     'max_size_gb': None,
     'api_key': None,
-<<<<<<< HEAD
     'poll_locations': [],
-    'poll_interval': None
-=======
-    'polling_locations': [],
     'poll_interval': 5
 }
 
@@ -72,7 +68,6 @@
     'max_size_gb': None,
     'api_key': None,
     'poll_interval': 5
->>>>>>> 80ea1078
 }
 
 @pytest.fixture(scope="module")
@@ -112,7 +107,6 @@
         volttron_instance.remove_agent(agent)
 
     request.addfinalizer(stop_agent)
-
     return request.param
 
 
@@ -154,7 +148,7 @@
         assert record.get("weather_results") is None
 
 
-@pytest.mark.dev
+@pytest.mark.weather2
 @pytest.mark.parametrize("locations", [
     [{"lat": 39.7555, "long": -105.2211}],
     [{"wfo": 'BOU', 'x': 54, 'y': 62}],
@@ -222,20 +216,13 @@
         assert record.get("weather_results") is None
 
 @pytest.mark.weather2
-<<<<<<< HEAD
-def test_poll_locations(volttron_instance, weather, query_agent):
-    new_config = copy.copy(weather)
-    source = new_config.pop("weather_service")
-    new_config["poll_locations"] = [{"station": "KLAX"}, {"station": "KABQ"}]
-=======
 @pytest.mark.parametrize("locations", [
     [{"station": "KLAX"}, {"station": "KABQ"}]
 ])
 def test_polling_locations_valid_locations(volttron_instance, weather, query_agent, locations):
     new_config = copy.copy(weather_dot_gov_service)
     source = new_config.pop("weather_service")
-    new_config["polling_locations"] = locations
->>>>>>> 80ea1078
+    new_config["poll_locations"] = locations
     new_config["poll_interval"] = 5
     agent_uuid = None
     try:

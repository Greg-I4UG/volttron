# -*- coding: utf-8 -*- {{{
# vim: set fenc=utf-8 ft=python sw=4 ts=4 sts=4 et:
#
# Copyright 2017, Battelle Memorial Institute.
#
# Licensed under the Apache License, Version 2.0 (the "License");
# you may not use this file except in compliance with the License.
# You may obtain a copy of the License at
#
# http://www.apache.org/licenses/LICENSE-2.0
#
# Unless required by applicable law or agreed to in writing, software
# distributed under the License is distributed on an "AS IS" BASIS,
# WITHOUT WARRANTIES OR CONDITIONS OF ANY KIND, either express or implied.
# See the License for the specific language governing permissions and
# limitations under the License.
#
# This material was prepared as an account of work sponsored by an agency of
# the United States Government. Neither the United States Government nor the
# United States Department of Energy, nor Battelle, nor any of their
# employees, nor any jurisdiction or organization that has cooperated in the
# development of these materials, makes any warranty, express or
# implied, or assumes any legal liability or responsibility for the accuracy,
# completeness, or usefulness or any information, apparatus, product,
# software, or process disclosed, or represents that its use would not infringe
# privately owned rights. Reference herein to any specific commercial product,
# process, or service by trade name, trademark, manufacturer, or otherwise
# does not necessarily constitute or imply its endorsement, recommendation, or
# favoring by the United States Government or any agency thereof, or
# Battelle Memorial Institute. The views and opinions of authors expressed
# herein do not necessarily state or reflect those of the
# United States Government or any agency thereof.
#
# PACIFIC NORTHWEST NATIONAL LABORATORY operated by
# BATTELLE for the UNITED STATES DEPARTMENT OF ENERGY
# under Contract DE-AC05-76RL01830
# }}}
"""
pytest test cases for SQLHistorian and MongodbHistorian
For mysql tests and MongodbHistorian test
 1. MySql server/Mongod process should be running
 2. test database and test user should exist
 3. Test user should have all privileges on test database
 4. Refer to the parameters passed to the historian fixture for the server
 configuration

This test case is a generic test case that all historians should satisfy. To
test a specific historian implementation through this test suite do the
following
 1. Create setup_<connection_type> method (for example: setup_mysql,
 setup_sqlite). setup method should return a database connection object and
 the precision of the microsecond supported by this database for timestamp
 datatype.
 2. Create a cleanup_<connection_type> method. cleanup method will be called
 after every test case and can be used for deleting test records in the
 database
 3. Create a historian configuration dictionary with one additional key
 "source_historian". The value of this should be path to the historian
 source package. For example "source_historian": "services/core/SQLHistorian"
 4. Add the configuration as a parameter to the historian fixture
 5. Optional step: If you want more than one configuration to be tested for
 the same historian implementation but don't want anything but the basic test
 case for these additional configuration, add a "agent-id" key to your
 configuration and mark the primary configuration's agent-id with value
 ending with -1 and rest as something that doesn't end with -1. For the
 primary configuration all the test cases will be run. For the additional
 configuration only the test_basic_function test would be run.


"""

import ast
import copy
from datetime import datetime, timedelta
import random
import sqlite3
import sys

from tzlocal import get_localzone
import gevent
import pytest
import re
import pytz

from volttron.platform import get_volttron_root, get_services_core, get_examples
from volttron.platform.agent import utils
from volttron.platform.jsonrpc import RemoteError
from volttron.platform.messaging import headers as headers_mod
from volttron.platform.messaging import topics
from volttron.platform.vip.agent import Agent

try:
    from crate import client
    from crate.client.exceptions import ProgrammingError
    # Adding crate historian to the path so we have access to it's packages
    # for removing/creating schema for testing with.
    root = get_volttron_root()
    crate_path = get_services_core("CrateHistorian")

    sys.path.insert(0, crate_path)
    from volttron.platform.dbutils import crateutils as crate_utils
    # Once we fix the tests this will be able to be tested here.
    # Disable crate tests for now. Till we finish bug fixes.
    HAS_CRATE_CONNECTOR = False
except:
    HAS_CRATE_CONNECTOR = False

try:
    import mysql.connector as mysql
    from mysql.connector import errorcode

    HAS_MYSQL_CONNECTOR = True
except:
    HAS_MYSQL_CONNECTOR = False

try:
    import pymongo
<<<<<<< HEAD

    # Disabling mongo historian for now
    # Need to fix mongo gevent loop error
=======
    # Disable mongo tests for now. Till gevent loop exception is fixed.
    # Currently mongo tests fail in rabbitmq branch.
>>>>>>> c57fbfc6
    HAS_PYMONGO = False
except:
    HAS_PYMONGO = False

try:
    import psycopg2
    import psycopg2.errorcodes
    from psycopg2 import sql as pgsql

    HAS_POSTGRESQL = True
except:
    HAS_POSTGRESQL = False

redshift_params = {}
if HAS_POSTGRESQL:
    try:
        with open('redshift.params') as file:
            redshift_params = ast.literal_eval(file.read(4096))
    except (IOError, OSError):
        pass

mysql_skipif = pytest.mark.skipif(not HAS_MYSQL_CONNECTOR,
                                  reason='No mysql connector available')
pymongo_skipif = pytest.mark.skipif(not HAS_PYMONGO,
                                    reason='No pymongo client available.')
crate_skipif = pytest.mark.skipif(not HAS_CRATE_CONNECTOR,
                                  reason='No crate client available.')
postgresql_skipif = pytest.mark.skipif(not HAS_POSTGRESQL,
                                       reason='No psycopg2 client available')
redshift_skipif = pytest.mark.skipif(
    not redshift_params, reason='No {} available'.format(
        'redshift params' if HAS_POSTGRESQL else 'psycopg2 client'))

# Module level variables
DEVICES_ALL_TOPIC = "devices/Building/LAB/Device/all"
MICROSECOND_PRECISION = 0
table_names = dict()
connection_type = ""
query_points = {
    "oat_point": "Building/LAB/Device/OutsideAirTemperature",
    "mixed_point": "Building/LAB/Device/MixedAirTemperature",
    "damper_point": "Building/LAB/Device/DamperSignal"
}
# NOTE - In the below configuration, source_historian' is added
# only for test case setup purposes. It is removed from config before
# using the configuration for installing the agent.

# default table_defs
sqlite_platform = {
    "source_historian": get_services_core("SQLHistorian"),
    "connection": {
        "type": "sqlite",
        "params": {
            "database": 'test.sqlite'
        }
    }
}

crate_platform = {
    "source_historian": get_services_core("CrateHistorian"),
    "schema": "test",
    "connection": {
        "type": "crate",
        "params": {
            "host": "http://localhost:4200",
            "debug": False
        }
    }
}

# Create a database "historian", create user "historian" with passwd
# "historian" and grant historian user access to "historian" database

# config without table_defs
mysql_platform = {
    "source_historian": get_services_core("SQLHistorian"),
    "connection": {
        "type": "mysql",
        "params": {
            "host": "localhost",
            "port": 3306,
            "database": "test_historian",
            "user": "historian",
            "passwd": "historian"
        }
    }
}

mongo_platform = {
    "source_historian": get_services_core("MongodbHistorian"),
    "connection": {
        "type": "mongodb",
        "params": {
            "host": "localhost",
            "port": 27017,
            "database": "mongo_test",
            "user": "test",
            "passwd": "test"
        }
    }
}

postgresql_platform = {
    'source_historian': get_services_core('SQLHistorian'),
    'connection': {
        'type': 'postgresql',
        'params': {
            'dbname': 'historian_test',
            'port': 5433,
            'host': '127.0.0.1',
            'user' : 'historian',
            'password': 'volttron'
        },
    },
}

redshift_platform = {
    'source_historian': get_services_core('SQLHistorian'),
    'connection': {
        'type': 'redshift',
        'params': redshift_params,
    },
}

offset = timedelta(seconds=3)
db_connection = None
identity = None

# Don't like declaring this global but I am not able to find a way
# to introspect this using pytest request object in the clean_db_rows fixture
data_table = 'data'
topics_table = 'topics'
meta_table = 'meta'


def setup_crate(connection_params, table_names):
    print("setup crate")
    conn = client.connect(connection_params['host'],
                          error_trace=True)
    cursor = conn.cursor()
    MICROSECOND_PRECISION = 3
    return conn, MICROSECOND_PRECISION


def setup_mysql(connection_params, table_names):
    print ("setup mysql")
    db_connection = mysql.connect(**connection_params)
    # clean_db_rows up any rows from older runs if exists
    try:
        cursor = db_connection.cursor()
        cursor.execute("DELETE FROM " + table_names['data_table'])
        cursor.execute("DELETE FROM " + table_names['topics_table'])
        cursor.execute("DELETE FROM " + table_names['meta_table'])
        cursor.execute("DELETE FROM " + "volttron_table_definitions")
        db_connection.commit()
    except Exception as e:
        print ("Error cleaning existing table from last runs {}".format(e))

    cursor = db_connection.cursor()
    cursor.execute("SELECT version()")
    version = cursor.fetchone()
    p = re.compile('(\d+)\D+(\d+)\D+(\d+)\D*')
    version_nums = p.match(version[0]).groups()

    print (version)
    if int(version_nums[0]) < 5:
        MICROSECOND_PRECISION = 0
    elif int(version_nums[1]) < 6:
        MICROSECOND_PRECISION = 0
    elif int(version_nums[2]) < 4:
        MICROSECOND_PRECISION = 0
    else:
        MICROSECOND_PRECISION = 6

    return db_connection, MICROSECOND_PRECISION


def setup_sqlite(connection_params, table_names):
    print ("setup sqlite")
    database_path = connection_params['database']
    print ("connecting to sqlite path " + database_path)
    db_connection = sqlite3.connect(database_path)
    print ("successfully connected to sqlite")
    db_connection.commit()
    return db_connection, 6


def setup_mongodb(connection_params, table_names):
    print ("setup mongodb")
    mongo_conn_str = 'mongodb://{user}:{passwd}@{host}:{port}/{database}'
    params = connection_params
    mongo_conn_str = mongo_conn_str.format(**params)
    mongo_client = pymongo.MongoClient(mongo_conn_str)
    db = mongo_client[connection_params['database']]
    db[table_names['data_table']].remove()
    db[table_names['topics_table']].remove()
    db[table_names['meta_table']].remove()
    db["volttron_table_definitions"].remove()
    return db, 3

def setup_postgresql(connection_params, table_names):
    print("setup postgresql", connection_params, table_names)
    connection = psycopg2.connect(**connection_params)
    connection.autocommit = True
    prefix = table_names.get('table_prefix')
    fmt = (prefix + '_{}' if prefix else '{}').format
    truncate_tables = [fmt(name) for id_, name in table_names.items()
                       if id_ != 'table_prefix' and name]
    truncate_tables.append(fmt('volttron_table_definitions'))
    try:
        cleanup_postgresql(connection, truncate_tables)
    except Exception as exc:
        print('Error truncating existing tables: {}'.format(exc))
    return connection, 6

setup_redshift = setup_postgresql

def cleanup_sql(db_connection, truncate_tables):
    cursor = db_connection.cursor()
    for table in truncate_tables:
        cursor.execute("DELETE FROM " + table)
    db_connection.commit()
    cursor.close()

def cleanup_sqlite(db_connection, truncate_tables):
    cleanup_sql(db_connection, truncate_tables)


def cleanup_mysql(db_connection, truncate_tables):
    cleanup_sql(db_connection, truncate_tables)


def cleanup_mongodb(db_connection, truncate_tables):
    for collection in truncate_tables:
        db_connection[collection].remove()


def cleanup_crate(db_connection, truncate_tables):
    crate_utils.drop_schema(db_connection, truncate_tables,
                            schema=crate_platform['schema'])

def cleanup_postgresql(connection, truncate_tables):
    print('cleanup_postgreql({!r}, {!r})'.format(connection, truncate_tables))
    for table in truncate_tables:
        with connection.cursor() as cursor:
            try:
                cursor.execute(pgsql.SQL('TRUNCATE TABLE {}').format(
                    pgsql.Identifier(table)))
            except psycopg2.ProgrammingError as exc:
                if exc.pgcode != psycopg2.errorcodes.UNDEFINED_TABLE:
                    raise
                print("Error truncating {!r} table: {}".format(table, exc))

cleanup_redshift = cleanup_postgresql


def random_uniform(a, b):
    """
    Creates a random uniform value for using within our tests.  This function
    will chop a float off at a specific uniform number of decimals.

    :param a: lower bound of range for return value
    :param b: upper bound of range for return value
    :return: A psuedo random uniform float.
    :type a: int
    :type b: int
    :rtype: float
    """
    format_spec = "{0:.13f}"
    return float(format_spec.format(random.uniform(a, b)))


def get_table_names(config):
    default_table_def = {"table_prefix": "",
                         "data_table": "data",
                         "topics_table": "topics",
                         "meta_table": "meta"}
    tables_def = config.get('tables_def', None)
    if not tables_def:
        tables_def = default_table_def
    table_names = dict(tables_def)
    table_names["agg_topics_table"] = \
        "aggregate_" + tables_def["topics_table"]
    table_names["agg_meta_table"] = \
        "aggregate_" + tables_def["meta_table"]

    table_prefix = tables_def.get('table_prefix', None)
    table_prefix = table_prefix + "_" if table_prefix else ""
    if table_prefix:
        for key, value in table_names.items():
            table_names[key] = table_prefix + table_names[key]

    return table_names


@pytest.fixture(scope="module")
def publish_agent(request, volttron_instance):
    # 1: Start a fake agent to publish to message bus
    print("**In setup of publish_agent volttron is_running {}".format(
        volttron_instance.is_running))

    agent = volttron_instance.build_agent()

    # 2: add a tear down method to stop the fake
    # agent that published to message bus
    def stop_agent():
        print("In teardown method of publish_agent")
        if isinstance(agent, Agent):
            agent.core.stop()

    request.addfinalizer(stop_agent)
    return agent


@pytest.fixture(scope="module")
def query_agent(request, volttron_instance):
    # 1: Start a fake agent to query the historian agent in volttron_instance
    agent = volttron_instance.build_agent()

    # 2: add a tear down method to stop the fake
    # agent that published to message bus
    def stop_agent():
        print("In teardown method of query_agent")
        agent.core.stop()

    request.addfinalizer(stop_agent)
    return agent


# Fixtures for setup and teardown of historian agent
@pytest.fixture(scope="module",
                params=[
                    crate_skipif(crate_platform),
                    mysql_skipif(mysql_platform),
                    sqlite_platform,
                    pymongo_skipif(mongo_platform),
                    postgresql_skipif(postgresql_platform),
                    redshift_skipif(redshift_platform),
                ])
def historian(request, volttron_instance, query_agent):
    global db_connection, MICROSECOND_PRECISION, table_names, \
        connection_type, identity

    print("** Setting up test_historian module **")
    # Make database connection
    print("request param", request.param)
    connection_type = request.param['connection']['type']
    if connection_type == 'sqlite':
        request.param['connection']['params']['database'] = \
            volttron_instance.volttron_home + "/historian.sqlite"

    table_names = get_table_names(request.param)

    # 2: Open db connection that can be used for row deletes after
    # each test method. Create tables
    function_name = "setup_" + connection_type
    try:
        setup_function = globals()[function_name]
        print(table_names)
        db_connection, MICROSECOND_PRECISION = \
            setup_function(request.param['connection']['params'], table_names)
    except NameError:
        pytest.fail(
            msg="No setup method({}) found for connection type {} ".format(
                function_name, connection_type))

    print ("request.param -- {}".format(request.param))
    # 2. Install agent - historian
    source = request.param.pop('source_historian')
    historian_uuid = volttron_instance.install_agent(
        vip_identity='platform.historian',
        agent_dir=source,
        config_file=request.param,
        start=True)
    print("agent id: ", historian_uuid)
    identity = 'platform.historian'

    id = volttron_instance.install_agent(agent_dir=get_examples("ListenerAgent"), start=True)

    # 3: add a tear down method to stop historian agent
    def stop_agent():
        print("In teardown method of sqlagent")
        if volttron_instance.is_running():
            volttron_instance.stop_agent(historian_uuid)
            volttron_instance.stop_agent(id)
        volttron_instance.remove_agent(historian_uuid)

    request.addfinalizer(stop_agent)
    # put source info back as test cases might use it to installer more
    # instances of historian
    request.param['source_historian'] = source
    return request.param


@pytest.fixture()
def clean_db_rows(request):
    import inspect
    global db_connection, connection_type, table_names
    print("*** IN clean_db_rows FIXTURE ***")
    cleanup_function = globals()["cleanup_" + connection_type]
    inspect.getargspec(cleanup_function)[0]
    cleanup_function(db_connection, [table_names['data_table'], table_names['topics_table'], table_names['meta_table']])


def publish(publish_agent, topic, header, message):
    if isinstance(publish_agent, Agent):
        publish_agent.vip.pubsub.publish('pubsub',
                                         topic,
                                         headers=header,
                                         message=message).get(timeout=10)
    else:
        publish_agent.publish_json(topic, header, message)


def assert_timestamp(result, expected_date, expected_time):
    global MICROSECOND_PRECISION
    print("TIMESTAMP expected ", expected_time)

    if expected_time[-6:] == "+00:00":
        expected_time = expected_time[:-6]

    if MICROSECOND_PRECISION > 0 and MICROSECOND_PRECISION <6:
        truncate = (6 - MICROSECOND_PRECISION) * -1
        assert (result == expected_date + 'T'
                         + expected_time[:truncate] + '0'*
                            MICROSECOND_PRECISION + '+00:00')

    elif MICROSECOND_PRECISION == 6:
        assert result == expected_date + 'T' + expected_time + '+00:00'
    else:
        # mysql version < 5.6.4
        assert (result == expected_date + 'T' + expected_time[:-7] +
                '.000000+00:00')


@pytest.mark.historian
def test_basic_function(request, historian, publish_agent, query_agent,
                        clean_db_rows):
    """
    Test basic functionality of historian. Inserts three points as part
    of all topic and checks if all three got into the database
    Expected result:
    Should be able to query data based on topic name. Result should contain
    both data and metadata
    :param request: pytest request object
    :param publish_agent: instance of volttron 2.0/3.0agent used to publish
    :param query_agent: instance of fake volttron 3.0 agent used to query
    using rpc
    :param historian: instance of the historian tested
    :param clean_db_rows: fixture to clear data table
    """
    global query_points, DEVICES_ALL_TOPIC, db_connection

    # print('HOME', volttron_instance.volttron_home)
    print("\n** test_basic_function for {}**".format(
        request.keywords.node.name))

    # Publish fake data. The format mimics the format used by VOLTTRON drivers.
    # Make some random readings.  Randome readings are going to be
    # within the tolerance here.
    format_spec = "{0:.13f}"
    oat_reading = random_uniform(30, 100)
    mixed_reading = oat_reading + random_uniform(-5, 5)
    damper_reading = random_uniform(0, 100)

    float_meta = {'units': 'F', 'tz': 'UTC', 'type': 'float'}
    percent_meta = {'units': '%', 'tz': 'UTC', 'type': 'float'}

    # Create a message for all points.
    all_message = [{'OutsideAirTemperature': oat_reading,
                    'MixedAirTemperature': mixed_reading,
                    'DamperSignal': damper_reading},
                   {'OutsideAirTemperature': float_meta,
                    'MixedAirTemperature': float_meta,
                    'DamperSignal': percent_meta
                    }]

    # Create timestamp
    now = utils.format_timestamp(datetime.utcnow())

    # now = '2015-12-02T00:00:00'
    headers = {
        headers_mod.DATE: now,
        headers_mod.TIMESTAMP: now
    }
    print("Published time in header: " + now)
    # Publish messages
    publish(publish_agent, DEVICES_ALL_TOPIC, headers, all_message)

    gevent.sleep(2)

    # Query the historian
    result = query_agent.vip.rpc.call(identity,
                                      'query',
                                      topic=query_points['oat_point'],
                                      count=20,
                                      order="LAST_TO_FIRST").get(timeout=100)
    print('Query Result', result)
    assert (len(result['values']) == 1)
    (now_date, now_time) = now.split("T")
    assert_timestamp(result['values'][0][0], now_date, now_time)
    assert (result['values'][0][1] == oat_reading)
    assert set(result['metadata'].items()) == set(float_meta.items())

    # Query the historian
    result = query_agent.vip.rpc.call(identity,
                                      'query',
                                      topic=query_points['mixed_point'],
                                      count=20,
                                      order="LAST_TO_FIRST").get(timeout=10)
    print('Query Result', result)
    assert (len(result['values']) == 1)
    (now_date, now_time) = now.split("T")
    assert_timestamp(result['values'][0][0], now_date, now_time)
    assert (result['values'][0][1] == mixed_reading)
    assert set(result['metadata'].items()) == set(float_meta.items())

    # Query the historian
    result = query_agent.vip.rpc.call(identity,
                                      'query',
                                      topic=query_points['damper_point'],
                                      count=20,
                                      order="LAST_TO_FIRST").get(timeout=10)
    print('Query Result', result)
    assert (len(result['values']) == 1)
    (now_date, now_time) = now.split("T")
    assert_timestamp(result['values'][0][0], now_date, now_time)
    assert (result['values'][0][1] == damper_reading)
    assert set(result['metadata'].items()) == set(percent_meta.items())


@pytest.mark.historian
def test_basic_function_optional_config(request, historian, publish_agent,
                                        query_agent, clean_db_rows,
                                        volttron_instance):

    """
    Test optional table_def config for historians
    Expected result:
    data published to message bus should not be recorded in the historian
    :param request: pytest request object
    :param publish_agent: instance of volttron 2.0/3.0agent used to publish
    :param query_agent: instance of fake volttron 3.0 agent used to query
    using rpc
    :param historian: instance of the historian tested
    :param clean_db_rows: fixture to clear data table
    :param volttron_instance: instance of PlatformWrapper. Volttron
    instance in which agents are tested
    """
    global query_points, DEVICES_ALL_TOPIC, db_connection, topics_table, \
        connection_type

    # print('HOME', volttron_instance.volttron_home)
    print("\n** test_basic_function_optional_config for {}**".format(
        request.keywords.node.name))
    agent_uuid = None
    try:
        new_historian = copy.copy(historian)
        new_historian["tables_def"] = {"table_prefix": "",
            "data_table": "data_table", "topics_table": "topics_table",
            "meta_table": "meta_table"}

        # 1: Install historian agent
        # Install and start historian agent
        source = new_historian.pop('source_historian')
        agent_uuid = volttron_instance.install_agent(agent_dir=source,
            config_file=new_historian, start=True,
            vip_identity='hist2')
        print("agent id: ", agent_uuid)

        # Create timestamp
        query_start = datetime.utcnow().isoformat() + 'Z'
        print("query_start is ", query_start)

        # Publish messages
        publish(publish_agent, topics.RECORD(subtopic="test"), None, 1)
        # sleep 1 second so that records gets inserted with unique timestamp
        # even in case of older mysql
        gevent.sleep(2)

        # Query the historian
        result = query_agent.vip.rpc.call('hist2', 'query',
            topic=topics.RECORD(subtopic="test"), start=query_start,
            count=20, order="FIRST_TO_LAST").get(timeout=10)
        print('Query Result', result)
        assert (len(result['values']) == 1)
        assert (result['values'][0][1] == 1)

        volttron_instance.remove_agent(agent_uuid)

        # reinstall agent this time with readonly=True

        new_historian["tables_def"] = {"table_prefix": "prefix",
                                       "data_table": "data_table",
                                       "topics_table": "topics_table",
                                       "meta_table": "meta_table"}
        agent_uuid = volttron_instance.install_agent(agent_dir=source,
            config_file=new_historian, start=True,
            vip_identity='hist2')
        print("agent id: ", agent_uuid)

        # Publish messages
        publish(publish_agent, topics.RECORD(subtopic="test"), None, 2)
        gevent.sleep(2)

        # Query the historian
        result = query_agent.vip.rpc.call('hist2', 'query',
            topic=topics.RECORD(subtopic="test"), start=query_start,
            count=20, order="FIRST_TO_LAST").get(timeout=10)
        print('Query Result', result)
        assert (len(result['values']) == 1)
        assert (result['values'][0][1] == 2)

    finally:
        if agent_uuid:
            cleanup_function = globals()["cleanup_" + connection_type]
            cleanup_function(db_connection,
                             ['data_table', 'topics_table',
                              'meta_table', 'prefix_data_table',
                              'prefix_topics_table', 'prefix_meta_table'])
            volttron_instance.stop_agent(agent_uuid)
            volttron_instance.remove_agent(agent_uuid)


@pytest.mark.historian
def test_exact_timestamp(request, historian, publish_agent, query_agent,
                         clean_db_rows):
    """
    Test query based on same start and end time with literal 'Z' at the end
    of utc time.
    Expected result: record with timestamp == start time

    :param request: pytest request object
    :param publish_agent: instance of volttron 2.0/3.0agent used to publish
    :param query_agent: instance of fake volttron 3.0 agent used to query
    using rpc
    :param historian: instance of the historian tested
    :param clean_db_rows: fixture to clear data table
    """

    global query_points, DEVICES_ALL_TOPIC

    # print('HOME', volttron_instance.volttron_home)
    print("\n** test_exact_timestamp for for {}**".format(
        request.keywords.node.name))
    # Publish fake data.
    now, reading, meta = publish_devices_fake_data(publish_agent)
    gevent.sleep(2)

    # Query the historian
    result = query_agent.vip.rpc.call(identity,
                                      'query',
                                      topic=query_points['mixed_point'],
                                      start=now,
                                      end=now,
                                      count=20,
                                      order="LAST_TO_FIRST").get(timeout=10)
    print('Query Result', result)
    assert (len(result['values']) == 1)
    (now_date, now_time) = now.split("T")
    now_time = now_time.split("+")[0]
    if now_time[-1:] == 'Z':
        now_time = now_time[:-1]
    assert_timestamp(result['values'][0][0], now_date, now_time)
    assert (result['values'][0][1] == reading)


@pytest.mark.historian
def test_exact_timestamp_with_z(request, historian, publish_agent,
                                query_agent,
                                clean_db_rows):
    """
    Test query based on same start and end time with literal 'Z' at the end
    of utc time.
    Expected result: record with timestamp == start time

    :param request: pytest request object
    :param publish_agent: instance of volttron 2.0/3.0agent used to publish
    :param query_agent: instance of fake volttron 3.0 agent used to query
    using rpc
    :param historian: instance of the historian tested
    :param clean_db_rows: fixture to clear data table
    """

    global query_points, DEVICES_ALL_TOPIC
    # print('HOME', volttron_instance.volttron_home)
    print("\n** test_exact_timestamp_with_z for {}**".format(
        request.keywords.node.name))
    # Publish fake data.
    time1 = datetime.utcnow().isoformat() + 'Z'
    time1, reading, meta = publish_devices_fake_data(publish_agent, time1)
    gevent.sleep(2)

    # Query the historian
    result = query_agent.vip.rpc.call(identity,
                                      'query',
                                      topic=query_points['mixed_point'],
                                      start=time1,
                                      end=time1,
                                      count=20,
                                      order="LAST_TO_FIRST").get(timeout=10)
    print('Query Result', result)
    assert (len(result['values']) == 1)
    (now_date, now_time) = time1.split("T")
    now_time = now_time.split("+")[0]
    if now_time[-1:] == 'Z':
        now_time = now_time[:-1]
    assert_timestamp(result['values'][0][0], now_date, now_time)
    assert (result['values'][0][1] == reading)


@pytest.mark.historian
def test_query_start_time(request, historian, publish_agent, query_agent,
                          clean_db_rows):
    """
    Test query based on start_time alone. Expected result record with
    timestamp>= start_time

    :param request: pytest request object
    :param publish_agent: instance of volttron 2.0/3.0agent used to publish
    :param query_agent: instance of fake volttron 3.0 agent used to query
    using rpc
    :param historian: instance of the historian tested
    :param clean_db_rows: fixture to clear data table
    """

    global query_points, DEVICES_ALL_TOPIC
    # print('HOME', volttron_instance.volttron_home)
    print("\n** test_query_start_time for {}**".format(
        request.keywords.node.name))
    # Publish fake data.
    time1, reading, meta = publish_devices_fake_data(publish_agent)
    gevent.sleep(0.5)
    time2, reading, meta = publish_devices_fake_data(publish_agent)

    gevent.sleep(1)

    # Query the historian
    result = query_agent.vip.rpc.call(identity,
                                      'query',
                                      topic=query_points['oat_point'],
                                      start=time1,
                                      count=20,
                                      order="LAST_TO_FIRST").get(timeout=10)
    print ("time1:", time1)
    print ("time2:", time2)
    print('Query Result', result)
    assert len(result['values']) == 2
    (time2_date, time2_time) = time2.split("T")
    time2_time = time2_time.split("+")[0]
    if time2_time[-1:] == 'Z':
        time2_time = time2_time[:-1]
    # Verify order LAST_TO_FIRST.
    assert_timestamp(result['values'][0][0], time2_date, time2_time)
    assert (result['values'][0][1] == reading)


@pytest.mark.historian
def test_query_start_time_with_z(request, historian, publish_agent,
                                 query_agent,
                                 clean_db_rows):
    """
    Test query based on start_time alone. Expected result record with
    timestamp>= start_time

    :param request: pytest request object
    :param publish_agent: instance of volttron 2.0/3.0agent used to publish
    :param query_agent: instance of fake volttron 3.0 agent used to query
    using rpc
    :param historian: instance of the historian tested
    :param clean_db_rows: fixture to clear data table
    """

    global query_points, DEVICES_ALL_TOPIC
    # print('HOME', volttron_instance.volttron_home)
    print("\n** test_query_start_time_with_z for {}**".format(
        request.keywords.node.name))
    # Publish fake data.
    time1 = datetime.utcnow().isoformat(' ') + 'Z'
    time1, reading, meta = publish_devices_fake_data(publish_agent, time1)
    gevent.sleep(0.5)

    time2 = utils.format_timestamp(datetime.utcnow() + offset)
    time2, reading, meta = publish_devices_fake_data(publish_agent, time2)
    gevent.sleep(1)

    # Query the historian
    result = query_agent.vip.rpc.call(identity,
                                      'query',
                                      topic=query_points['oat_point'],
                                      start=time1,
                                      count=20,
                                      order="LAST_TO_FIRST").get(timeout=10)
    print ("time1:", time1)
    print ("time2:", time2)
    print('Query Result', result)
    assert (len(result['values']) == 2)
    # Verify order LAST_TO_FIRST.
    (time2_date, time2_time) = time2.split("T")
    time2_time = time2_time.split("+")[0]
    assert_timestamp(result['values'][0][0], time2_date, time2_time)
    assert (result['values'][0][1] == reading)


@pytest.mark.historian
def test_query_end_time(request, historian, publish_agent, query_agent,
                        clean_db_rows):
    """
    Test query based on end time alone. Expected result record with
    timestamp<= end time

    :param request: pytest request object
    :param publish_agent: instance of volttron 2.0/3.0agent used to publish
    :param query_agent: instance of fake volttron 3.0 agent used to query
    using rpc
    :param historian: instance of the historian tested
    :param clean_db_rows: fixture to clear data table
    """

    global query_points, DEVICES_ALL_TOPIC, db_connection
    # print('HOME', volttron_instance.volttron_home)
    print("\n** test_query_end_time for {}**".format(
        request.keywords.node.name))

    # Publish fake data.
    time1 = datetime.utcnow().isoformat(' ')
    time1, reading1, meta1 = publish_devices_fake_data(publish_agent, time1)
    gevent.sleep(0.5)

    time2 = datetime.utcnow() + offset
    # because end_time is not inclusive
    query_end_time = time2 + timedelta(seconds=1)
    time2 = time2.isoformat(' ')
    time2, reading2, meta2 = publish_devices_fake_data(publish_agent, time2)

    gevent.sleep(1)

    # pytest.set_trace()
    # Query the historian
    result = query_agent.vip.rpc.call(identity,
                                      'query',
                                      topic=query_points['mixed_point'],
                                      end=query_end_time.isoformat(' '),
                                      count=20,
                                      order="FIRST_TO_LAST").get(timeout=100)
    print ("time1:", time1)
    print ("time2:", time2)
    print('Query Result', result)

    assert (len(result['values']) == 2)
    (time1_date, time1_time) = time1.split(" ")
    time1_time = time1_time.split("+")[0]
    # verify ordering("FIRST_TO_LAST" is specified so expecting time1 in
    # index 0
    assert_timestamp(result['values'][0][0], time1_date, time1_time)
    assert (result['values'][0][1] == reading1)


@pytest.mark.historian
def test_query_end_time_with_z(request, historian, publish_agent,
                               query_agent, clean_db_rows):
    """
    Test query based on end time alone. Expected result record with
    timestamp<= end time

    :param request: pytest request object
    :param publish_agent: instance of volttron 2.0/3.0agent used to publish
    :param query_agent: instance of fake volttron 3.0 agent used to query
    using rpc
    :param historian: instance of the historian tested
    :param clean_db_rows: fixture to clear data table
    """

    global query_points, DEVICES_ALL_TOPIC
    # print('HOME', volttron_instance.volttron_home)
    print("\n** test_query_end_time_with_z for {}**".format(
        request.keywords.node.name))

    # Publish fake data twice
    time1 = datetime.utcnow().isoformat(' ') + 'Z'
    time1, reading1, meta1 = publish_devices_fake_data(publish_agent, time1)
    gevent.sleep(0.5)

    time2 = datetime.utcnow() + offset
    # because end_time is not inclusive
    query_end_time = time2 + timedelta(seconds=1)
    time2 = time2.isoformat(' ') + 'Z'
    time2, reading2, meta2 = publish_devices_fake_data(publish_agent, time2)
    gevent.sleep(1)

    # pytest.set_trace()
    # Query the historian
    result = query_agent.vip.rpc.call(identity,
                                      'query',
                                      topic=query_points['mixed_point'],
                                      end=query_end_time.isoformat(),
                                      count=20,
                                      order="FIRST_TO_LAST").get(timeout=10)
    print ("time1:", time1)
    print ("time2:", time2)
    print('Query Result', result)
    # pytest.set_trace()
    assert (len(result['values']) == 2)
    (time1_date, time1_time) = time1.split(" ")
    time1_time = time1_time.split("+")[0]
    if time1_time[-1:] == 'Z':
        time1_time = time1_time[:-1]
    # verify ordering("FIRST_TO_LAST" is specified so expecting time1 in
    # index 0
    assert_timestamp(result['values'][0][0], time1_date, time1_time)
    assert (result['values'][0][1] == reading1)


@pytest.mark.historian
def test_zero_timestamp(request, historian, publish_agent, query_agent,
                        clean_db_rows):
    """
    Test query based with timestamp where time is 00:00:00. Test with and
    without Z at the end.
    Expected result: record with timestamp == 00:00:00.000001

    :param request: pytest request object
    :param publish_agent: instance of volttron 2.0/3.0agent used to publish
    :param query_agent: instance of fake volttron 3.0 agent used to query
    using rpc
    :param historian: instance of the historian tested
    :param clean_db_rows: fixture to clear data table
    """

    global query_points, DEVICES_ALL_TOPIC
    # print('HOME', volttron_instance.volttron_home)
    print("\n** test_zero_timestamp for {}**".format(
        request.keywords.node.name))
    # Publish fake data. The format mimics the format used by VOLTTRON drivers.
    now = '2015-12-17 00:00:00.000000Z'
    state = random.getstate()  # Save state to ensure duplicate values below
    now, reading, meta = publish_devices_fake_data(publish_agent, now)
    gevent.sleep(2)

    # Query the historian
    result = query_agent.vip.rpc.call(identity,
                                      'query',
                                      topic=query_points['mixed_point'],
                                      start=now,
                                      count=20,
                                      order="LAST_TO_FIRST").get(timeout=10)
    print('Query Result', result)
    assert (len(result['values']) == 1)
    (now_date, now_time) = now.split(" ")
    now_time = now_time[:-1]
    assert_timestamp(result['values'][0][0], now_date, now_time)
    assert (result['values'][0][1] == reading)

    # Create timestamp
    now = '2015-12-17 00:00:00.000000'
    random.setstate(state)  # Ensure random values are the same as above
    now, reading, meta = publish_devices_fake_data(publish_agent, now)
    gevent.sleep(3)

    # Query the historian
    result = query_agent.vip.rpc.call(identity,
                                      'query',
                                      topic=query_points['mixed_point'],
                                      start=now,
                                      count=20,
                                      order="LAST_TO_FIRST").get(timeout=10)
    print('Query Result', result)
    assert (len(result['values']) == 1)
    (now_date, now_time) = now.split(" ")
    assert_timestamp(result['values'][0][0], now_date, now_time)
    assert (result['values'][0][1] == reading)


@pytest.mark.historian
def test_topic_name_case_change(request, historian, publish_agent,
                                query_agent, clean_db_rows):
    """
    When case of a topic name changes check if they are saved as two topics
    Expected result: query result should be cases sensitive

    :param request: pytest request object
    :param publish_agent: instance of volttron 2.0/3.0agent used to publish
    :param query_agent: instance of fake volttron 3.0 agent used to query
    using rpc
    :param historian: instance of the historian tested
    :param clean_db_rows: fixture to clear data table
    """

    global query_points, DEVICES_ALL_TOPIC, db_connection, table_names
    # print('HOME', volttron_instance.volttron_home)
    print("\n** test_topic_name_case_change for {}**".format(
        request.keywords.node.name))
    # Publish fake data. The format mimics the format used by VOLTTRON drivers.
    # Make some random readings
    oat_reading = random_uniform(30, 100)
    mixed_reading = oat_reading + random_uniform(-5, 5)

    # Create a message for all points.
    all_message = [{'OutsideAirTemperature': oat_reading,
                    'MixedAirTemperature': mixed_reading},
                   {'OutsideAirTemperature': {'units': 'F', 'tz': 'UTC',
                                              'type': 'float'},
                    'MixedAirTemperature': {'units': 'F', 'tz': 'UTC',
                                            'type': 'float'}
                    }]

    # Create timestamp
    time1 = '2015-12-17T00:00:00.000000Z'
    headers = {
        headers_mod.DATE: time1,
        headers_mod.TIMESTAMP: time1
    }

    # Publish messages
    publish(publish_agent, DEVICES_ALL_TOPIC, headers, all_message)
    gevent.sleep(0.5)

    # Create a message for all points.
    all_message = [{'Outsideairtemperature': oat_reading,
                    'MixedAirTemperature': mixed_reading},
                   {'Outsideairtemperature': {'units': 'F', 'tz': 'UTC',
                                              'type': 'float'},
                    'MixedAirTemperature': {'units': 'F', 'tz': 'UTC',
                                            'type': 'float'}
                    }]

    # Create timestamp
    time2 = '2015-12-17T01:10:00.000000Z'
    headers = {
        headers_mod.DATE: time2,
        headers_mod.TIMESTAMP: time2
    }

    # Publish messages
    publish(publish_agent, DEVICES_ALL_TOPIC, headers, all_message)
    gevent.sleep(1)

    # Query the historian
    print("query time ", time1)
    result = query_agent.vip.rpc.call(
        identity,
        'query',
        topic="Building/LAB/Device/OutsideAirTemperature",
        start=time1,
        count=20,
        order="FIRST_TO_LAST").get(timeout=10)
    print('Query Result', result)

    assert (len(result['values']) == 2)
    (time1_date, time1_time) = time1.split("T")
    time1_time = time1_time[:-1]
    assert_timestamp(result['values'][0][0], time1_date, time1_time)
    assert (result['values'][0][1] == oat_reading)


@pytest.mark.historian
def test_invalid_query(request, historian, publish_agent, query_agent,
                       clean_db_rows):
    """
    Test query with invalid input

    :param request: pytest request object
    :param publish_agent: instance of volttron 2.0/3.0agent used to publish
    :param query_agent: instance of fake volttron 3.0 agent used to query
    using rpc
    :param historian: instance of the historian tested
    :param clean_db_rows: fixture to clear data table
    """

    global query_points, DEVICES_ALL_TOPIC
    # print('HOME', volttron_instance.volttron_home)
    print("\n** test_invalid_query for {}**".format(
        request.keywords.node.name))

    # Create timestamp
    now = datetime.utcnow().isoformat(' ') + 'Z'

    # Query without topic id
    try:
        query_agent.vip.rpc.call(identity,
                                 'query',
                                 # topic=query_points['mixed_point'],
                                 start=now,
                                 count=20,
                                 order="LAST_TO_FIRST").get(timeout=10)
    except RemoteError as error:
        print ("topic required excinfo {}".format(error))
        assert '"Topic" required' in str(error.message)

    try:
        # query with wrong historian id
        query_agent.vip.rpc.call('platform.historian1',
                                 'query',
                                 topic=query_points['mixed_point'],
                                 start=now,
                                 count=20,
                                 order="LAST_TO_FIRST").get(timeout=10)
    except Exception as error:
        print ("exception: {}".format(error))
        assert "No route to host:" in str(error)


@pytest.mark.historian
def test_invalid_time(request, historian, publish_agent, query_agent,
                      clean_db_rows):
    """
    Test query with invalid input

    :param request: pytest request object
    :param publish_agent: instance of volttron 2.0/3.0agent used to publish
    :param query_agent: instance of fake volttron 3.0 agent used to query
    using rpc
    :param historian: instance of the historian tested
    :param clean_db_rows: fixture to clear data table
    """

    global query_points, DEVICES_ALL_TOPIC
    # print('HOME', volttron_instance.volttron_home)
    print("\n** test_invalid_time for {}**".format(
        request.keywords.node.name))

    # Create timestamp
    now = '2015-12-17 60:00:00.000000'

    try:
        # query with invalid timestamp
        query_agent.vip.rpc.call(identity,
                                 'query',
                                 topic=query_points['mixed_point'],
                                 start=now,
                                 count=20,
                                 order="LAST_TO_FIRST").get(timeout=10)
    except RemoteError as error:
        print ("exception: {}".format(error))
        assert 'Syntax Error in Query' == error.message


@pytest.mark.historian
def test_analysis_topic(request, historian, publish_agent, query_agent,
                        clean_db_rows):
    """
    Test recording and querying of analysis topic

    :param request: pytest request object
    :param publish_agent: instance of volttron 2.0/3.0 agent used to publish
    :param query_agent: instance of fake volttron 3.0 agent used to query
    using rpc
    :param historian: instance of the historian tested
    :param clean_db_rows: fixture to clear data table
    """

    global query_points
    # print('HOME', volttron_instance.volttron_home)
    print("\n** test_analysis_topic for {}**".format(
        request.keywords.node.name))
    # Publish fake data. The format mimics the format used by VOLTTRON drivers.
    # Make some random readings
    oat_reading = random_uniform(30, 100)
    mixed_reading = oat_reading + random_uniform(-5, 5)
    damper_reading = random_uniform(0, 100)

    # Create a message for all points.
    all_message = [{'OutsideAirTemperature': oat_reading,
                    'MixedAirTemperature': mixed_reading,
                    'DamperSignal': damper_reading},
                   {'OutsideAirTemperature': {'units': 'F', 'tz': 'UTC',
                                              'type': 'float'},
                    'MixedAirTemperature': {'units': 'F', 'tz': 'UTC',
                                            'type': 'float'},
                    'DamperSignal': {'units': '%', 'tz': 'UTC',
                                     'type': 'float'}
                    }]

    # Create timestamp

    publish_time = (datetime.utcnow() - timedelta(days=1))
    publish_time = utils.format_timestamp(publish_time)
    print("publish_time ", publish_time)
    # publish_time = '2015-12-02T00:00:00'
    headers = {
        headers_mod.DATE: publish_time,
        headers_mod.TIMESTAMP: publish_time
    }

    # Publish messages
    publish(publish_agent, 'analysis/Building/LAB/Device',
            headers, all_message)
    gevent.sleep(2)
    abc = dict(peer=identity, method='query',
               topic=query_points['mixed_point'],
               start=publish_time,
               end=publish_time,
               count=20,
               order="LAST_TO_FIRST")
    # Query the historian
    result = query_agent.vip.rpc.call(identity,
                                      'query',
                                      topic=query_points['mixed_point'],
                                      start=publish_time,
                                      end=publish_time,
                                      count=20,
                                      order="LAST_TO_FIRST").get(timeout=10)
    print('Query Result', result)
    assert (len(result['values']) == 1)
    (now_date, now_time) = publish_time.split("T")
    if now_time[-1:] == 'Z':
        now_time = now_time[:-1]
    assert_timestamp(result['values'][0][0], now_date, now_time)
    assert (result['values'][0][1] == mixed_reading)


@pytest.mark.historian
def test_analysis_topic_replacement(request, historian, publish_agent,
                                 query_agent, clean_db_rows, volttron_instance):

    """
    Test if topic name substitutions happened.
    Publish to topic
    'analysis/PNNL/BUILDING_1/Device/MixedAirTemperature' and
    query for topic
    'PNNL/BUILDING1_ANON/Device/MixedAirTemperature'

    :param historian: instance of the historian tested
    :param publish_agent: Fake agent used to publish messages to bus
    :param query_agent: Fake agent used to query historian
    :param clean_db_rows: fixture to clear data table
    """
    print("\n** test_analysis_topic **")
    agent_uuid = None
    try:
        new_historian = copy.copy(historian)
        new_historian["tables_def"] = {"table_prefix": "readonly",
            "data_table": "data", "topics_table": "topics",
            "meta_table": "meta"}
        # new_historian["topic_replace_list"] = [
        #     {"from": "PNNL/BUILDING_1", "to": "PNNL/BUILDING1_ANON"}]

        new_historian["topic_replace_list"] = [
            {"from": "SEB", "to": "BUILDING_1"},
            {"from": "PNNL", "to": "Campus1"}]

        # 1: Install historian agent
        # Install and start historian agent
        source = new_historian.pop('source_historian')
        agent_uuid = volttron_instance.install_agent(agent_dir=source,
            config_file=new_historian, start=True,
            vip_identity='replace_hist')
        print("agent id: ", agent_uuid)

        # Publish fake data. The format mimics the format used by VOLTTRON drivers.
        # Make some random readings
        oat_reading = random.uniform(30, 100)
        mixed_reading = oat_reading + random.uniform(-5, 5)
        damper_reading = random.uniform(0, 100)

        # Create a message for all points.
        all_message = [{'OutsideAirTemperature': oat_reading,
                        'MixedAirTemperature': mixed_reading,
                        'DamperSignal': damper_reading}, {
                           'OutsideAirTemperature': {'units': 'F', 'tz': 'UTC',
                                                     'type': 'float'},
                           'MixedAirTemperature': {'units': 'F', 'tz': 'UTC',
                                                   'type': 'float'},
                           'DamperSignal': {'units': '%', 'tz': 'UTC',
                                            'type': 'float'}}]

        # Create timestamp
        now = utils.format_timestamp(datetime.utcnow())
        print("now is ", now)
        headers = {headers_mod.DATE: now,
                   headers_mod.TIMESTAMP: now}
        # Publish messages
        publish(publish_agent, 'analysis/pnnl/seb/device', headers,
                all_message)
        gevent.sleep(2)

        # pytest.set_trace()
        # Query the historian
        result = query_agent.vip.rpc.call('replace_hist', 'query',
            topic='Campus1/BUILDING_1/Device/MixedAirTemperature', start=now,
            order="LAST_TO_FIRST").get(timeout=10)
        print('Query Result', result)
        assert (len(result['values']) == 1)
        (now_date, now_time) = now.split("T")
        if now_time[-1:] == 'Z':
            now_time = now_time[:-1]
        assert_timestamp(result['values'][0][0], now_date, now_time)
        assert (result['values'][0][1] == mixed_reading)
        topic_list = query_agent.vip.rpc.call(
            'replace_hist','get_topic_list').get(timeout=5)
        print (topic_list)
        assert 'Campus1/BUILDING_1/device/OutsideAirTemperature' in topic_list
        assert 'Campus1/BUILDING_1/device/DamperSignal' in topic_list
        assert 'Campus1/BUILDING_1/device/MixedAirTemperature' in topic_list
    finally:
        if agent_uuid:
            cleanup_function = globals()["cleanup_" + connection_type]
            cleanup_function(db_connection, ['readonly_data',
                                             'readonly_topics',
                                             'readonly_meta'])
            volttron_instance.stop_agent(agent_uuid)
            volttron_instance.remove_agent(agent_uuid)


@pytest.mark.historian
def test_analysis_topic_no_meta(request, historian, publish_agent, query_agent,
                                clean_db_rows):
    """
    Test query based on same start and end time with literal 'Z' at the end
    of utc time.
    Expected result: record with timestamp == start time

    :param request: pytest request object
    :param publish_agent: instance of volttron 2.0/3.0 agent used to publish
    :param query_agent: instance of fake volttron 3.0 agent used to query
    using rpc
    :param historian: instance of the historian tested
    :param clean_db_rows: fixture to clear data table
    """

    global query_points
    # print('HOME', volttron_instance.volttron_home)
    print("\n** test_analysis_topic for {}**".format(
        request.keywords.node.name))
    # Publish fake data. The format mimics the format used by VOLTTRON drivers.
    # Make some random readings
    oat_reading = random_uniform(30, 100)
    mixed_reading = oat_reading + random_uniform(-5, 5)
    damper_reading = random_uniform(0, 100)

    # Create a message for all points.
    all_message = {'OutsideAirTemperature': oat_reading,
                    'MixedAirTemperature': mixed_reading,
                    'DamperSignal': damper_reading}

    # Create timestamp

    publish_time = (datetime.utcnow() - timedelta(days=1))
    publish_time = utils.format_timestamp(publish_time)
    print("publish_time ", publish_time)
    # publish_time = '2015-12-02T00:00:00'
    headers = {
        headers_mod.DATE: publish_time,
        headers_mod.TIMESTAMP: publish_time
    }

    # Publish messages
    publish(publish_agent, 'analysis/Building/LAB/Device',
            headers, all_message)
    gevent.sleep(2)
    abc = dict(peer=identity, method='query',
               topic=query_points['mixed_point'],
               start=publish_time,
               end=publish_time,
               count=20,
               order="LAST_TO_FIRST")
    # Query the historian
    result = query_agent.vip.rpc.call(identity,
                                      'query',
                                      topic=query_points['mixed_point'],
                                      start=publish_time,
                                      end=publish_time,
                                      count=20,
                                      order="LAST_TO_FIRST").get(timeout=10)
    print('Query Result', result)
    assert (len(result['values']) == 1)
    (now_date, now_time) = publish_time.split("T")
    if now_time[-1:] == 'Z':
        now_time = now_time[:-1]
    assert_timestamp(result['values'][0][0], now_date, now_time)
    assert (result['values'][0][1] == mixed_reading)


@pytest.mark.historian
def test_tz_conversion_local_tz(request, historian, publish_agent, query_agent,
                                clean_db_rows):
    """
    Test query based on same start and end time with literal 'Z' at the end
    of utc time.
    Expected result: record with timestamp == start time

    :param request: pytest request object
    :param publish_agent: instance of volttron 2.0/3.0 agent used to publish
    :param query_agent: instance of fake volttron 3.0 agent used to query
    using rpc
    :param historian: instance of the historian tested
    :param clean_db_rows: fixture to clear data table
    """

    global query_points
    # print('HOME', volttron_instance.volttron_home)
    print("\n** test_analysis_topic for {}**".format(
        request.keywords.node.name))
    # Publish fake data. The format mimics the format used by VOLTTRON drivers.
    # Make some random readings
    oat_reading = random_uniform(30, 100)
    mixed_reading = oat_reading + random_uniform(-5, 5)
    damper_reading = random_uniform(0, 100)

    # Create a message for all points.
    all_message = [{'OutsideAirTemperature': {'key1':'value1',
                                              'key2':'value2'},
                    'MixedAirTemperature': mixed_reading,
                    'DamperSignal': damper_reading},
                   {'OutsideAirTemperature': {'units': 'F', 'tz': 'UTC',
                                              'type': 'float'},
                    'MixedAirTemperature': {'units': 'F', 'tz': 'UTC',
                                            'type': 'float'},
                    'DamperSignal': {'units': '%', 'tz': 'UTC',
                                     'type': 'float'}
                    }]

    # Create timestamp
    publish_time_naive  = datetime.now() - timedelta(days=1)
    local_tz = get_localzone()
    local_t = local_tz.localize(publish_time_naive)
    publish_time = utils.format_timestamp(local_t)
    utc_publish_time = utils.format_timestamp(local_t.astimezone(pytz.utc))
    print("publish_time UTC is ", utc_publish_time)
    print("publish_time local tz is ", publish_time)
    # publish_time = '2015-12-02T00:00:00'
    headers = {
        headers_mod.DATE: publish_time,
        headers_mod.TIMESTAMP: publish_time
    }

    # Publish messages
    publish(publish_agent, 'analysis/Building/LAB/Device',
            headers, all_message)
    gevent.sleep(2)

    # Query the historian
    result = query_agent.vip.rpc.call(identity,
                                      'query',
                                      topic=query_points['mixed_point'],
                                      start=publish_time,
                                      end=publish_time,
                                      count=20,
                                      order="LAST_TO_FIRST").get(timeout=10)
    print('Query Result', result)
    assert (len(result['values']) == 1)
    (now_date, now_time) = utc_publish_time.split("T")
    if now_time[-1:] == 'Z':
        now_time = now_time[:-1]
    assert_timestamp(result['values'][0][0], now_date, now_time)
    assert (result['values'][0][1] == mixed_reading)


@pytest.mark.historian
def test_tz_conversion_naive_ts(request, historian, publish_agent, query_agent,
                                clean_db_rows):
    """
    Test query based on same start and end time with literal 'Z' at the end
    of utc time.
    Expected result: record with timestamp == start time

    :param request: pytest request object
    :param publish_agent: instance of volttron 2.0/3.0 agent used to publish
    :param query_agent: instance of fake volttron 3.0 agent used to query
    using rpc
    :param historian: instance of the historian tested
    :param clean_db_rows: fixture to clear data table
    """

    global query_points
    # print('HOME', volttron_instance.volttron_home)
    print("\n** test_analysis_topic for {}**".format(
        request.keywords.node.name))
    # Publish fake data. The format mimics the format used by VOLTTRON drivers.
    # Make some random readings
    oat_reading = random_uniform(30, 100)
    mixed_reading = oat_reading + random_uniform(-5, 5)
    damper_reading = random_uniform(0, 100)

    # Create a message for all points.
    all_message = [{'OutsideAirTemperature': {'key1':'value1',
                                              'key2':'value2'},
                    'MixedAirTemperature': mixed_reading,
                    'DamperSignal': damper_reading},
                   {'OutsideAirTemperature': {'units': 'F', 'tz': 'UTC',
                                              'type': 'float'},
                    'MixedAirTemperature': {'units': 'F', 'tz': 'UTC',
                                            'type': 'float'},
                    'DamperSignal': {'units': '%', 'tz': 'UTC',
                                     'type': 'float'}
                    }]

    # Create timestamp
    publish_time_naive  = datetime.now() - timedelta(days=1)
    local_tz = get_localzone()
    local_t = local_tz.localize(publish_time_naive)
    utc_publish_time = utils.format_timestamp(local_t.astimezone(pytz.utc))
    publish_time = utils.format_timestamp(publish_time_naive)
    print("publish_time UTC is ", utc_publish_time)
    print("publish_time naive ", publish_time)
    # publish_time = '2015-12-02T00:00:00'
    headers = {
        headers_mod.DATE: publish_time,
        headers_mod.TIMESTAMP: publish_time
    }

    # Publish messages
    publish(publish_agent, 'analysis/Building/LAB/Device',
            headers, all_message)
    gevent.sleep(2)

    # Query the historian
    result = query_agent.vip.rpc.call(identity,
                                      'query',
                                      topic=query_points['mixed_point'],
                                      start=publish_time,
                                      end=publish_time,
                                      count=20,
                                      order="LAST_TO_FIRST").get(timeout=10)
    print('Query Result', result)
    assert (len(result['values']) == 1)
    (now_date, now_time) = publish_time.split("T")
    if now_time[-1:] == 'Z':
        now_time = now_time[:-1]
    assert_timestamp(result['values'][0][0], now_date, now_time)
    assert (result['values'][0][1] == mixed_reading)


@pytest.mark.historian
def test_record_topic_query(request, historian, publish_agent, query_agent,
                            clean_db_rows):
    """
    Test query based on same start with literal 'Z' at the end of utc time.
    Cannot query based on exact time as timestamp recorded is time of insert
    publish and query record topic

    :param request: pytest request object
    :param publish_agent: instance of volttron 2.0/3.0agent used to publish
    :param query_agent: instance of fake volttron 3.0 agent used to query
    using rpc
    :param historian: instance of the historian tested
    :param clean_db_rows: fixture to clear data table
    """

    # print('HOME', volttron_instance.volttron_home)
    print("\n** test_exact_timestamp for {}**".format(
        request.keywords.node.name))
    # Publish int data

    # Create timestamp
    now = datetime.utcnow().isoformat() + 'Z'
    print("now is ", now)

    # Publish messages
    publish(publish_agent, topics.RECORD(subtopic="test"), None, 1)
    # sleep 1 second so that records gets inserted with unique timestamp
    # even in case of older mysql
    gevent.sleep(1)

    publish(publish_agent, topics.RECORD(subtopic="test"), None, 'value0')
    # sleep 1 second so that records gets inserted with unique timestamp
    # even in case of older mysql
    gevent.sleep(1)

    publish(publish_agent, topics.RECORD(subtopic="test"), None,
            {'key': 'value'})
    gevent.sleep(2)

    # pytest.set_trace()
    # Query the historian
    result = query_agent.vip.rpc.call(identity,
                                      'query',
                                      topic=topics.RECORD(subtopic="test"),
                                      start=now,
                                      count=20,
                                      order="FIRST_TO_LAST").get(timeout=10)
    print('Query Result', result)
    assert (len(result['values']) == 3)
    assert (result['values'][0][1] == 1)
    assert (result['values'][1][1] == 'value0')
    assert (result['values'][2][1] == {'key': 'value'})


@pytest.mark.historian
def test_log_topic(request, historian, publish_agent, query_agent,
                   clean_db_rows):
    """
    Test publishing to log topic with header and no timestamp in message
    Expected result:
     Record should get entered into database with current time at time of
     insertion and should ignore timestamp in header

    :param request: pytest request object
    :param publish_agent: instance of volttron 2.0/3.0agent used to publish
    :param query_agent: instance of fake volttron 3.0 agent used to query
    using rpc
    :param historian: instance of the historian tested
    :param clean_db_rows: fixture to clear data table
    """

    global query_points
    # print('HOME', volttron_instance.volttron_home)
    print("\n** test_log_topic for {}**".format(request.keywords.node.name))
    # Publish fake data. The format mimics the format used by VOLTTRON drivers.
    # Make some random readings
    oat_reading = random_uniform(30, 100)
    mixed_reading = oat_reading + random_uniform(-5, 5)

    # Create a message for all points.
    message = {'MixedAirTemperature': {'Readings': mixed_reading, 'Units': 'F',
                                       'tz': 'UTC', 'type': 'float'}}

    # pytest.set_trace()
    # Create timestamp
    current_time = datetime.utcnow().isoformat() + 'Z'
    print("current_time is ", current_time)
    future_time = '2017-12-02T00:00:00'
    headers = {
        headers_mod.DATE: future_time,
        headers_mod.TIMESTAMP: future_time
    }
    print("time in header is ", future_time)

    # Publish messages
    publish(publish_agent, "datalogger/Building/LAB/Device", headers, message)
    gevent.sleep(2)

    # Query the historian
    result = query_agent.vip.rpc.call(
        identity,
        'query',
        topic="datalogger/Building/LAB/Device/MixedAirTemperature",
        start=current_time,
        order="LAST_TO_FIRST").get(timeout=10)
    print('Query Result', result)
    assert (len(result['values']) == 1)
    assert (result['values'][0][1] == mixed_reading)


@pytest.mark.historian
def test_log_topic_no_header(request, historian, publish_agent, query_agent,
                             clean_db_rows):
    """
    Test publishing to log topic without any header and no timestamp in message
    Expected result:
     Record should get entered into database with current time at time of
     insertion and should not complain about header

    :param request: pytest request object
    :param publish_agent: instance of volttron 2.0/3.0agent used to publish
    :param query_agent: instance of fake volttron 3.0 agent used to query
    using rpc
    :param historian: instance of the historian tested
    :param clean_db_rows: fixture to clear data table
    """

    global query_points
    # print('HOME', volttron_instance.volttron_home)
    print("\n** test_log_topic for {}**".format(request.keywords.node.name))
    # Publish fake data. The format mimics the format used by VOLTTRON drivers.
    # Make some random readings
    oat_reading = random_uniform(30, 100)
    mixed_reading = oat_reading + random_uniform(-5, 5)

    # Create a message for all points.
    message = {'MixedAirTemperature': {'Readings': mixed_reading, 'Units': 'F',
                                       'tz': 'UTC', 'type': 'float'}}

    # pytest.set_trace()
    # Create timestamp
    current_time = datetime.utcnow().isoformat() + 'Z'

    # Publish messages
    publish(publish_agent, "datalogger/Building/LAB/Device", None, message)
    gevent.sleep(2)

    # Query the historian
    result = query_agent.vip.rpc.call(
        identity,
        'query',
        topic="datalogger/Building/LAB/Device/MixedAirTemperature",
        start=current_time,
        order="LAST_TO_FIRST").get(timeout=10)
    print('Query Result', result)
    assert (len(result['values']) == 1)
    assert (result['values'][0][1] == mixed_reading)


@pytest.mark.historian
def test_log_topic_timestamped_readings(request, historian, publish_agent,
                                        query_agent, clean_db_rows):
    """
    Test publishing to log topic with explicit timestamp in message.
    Expected result:
     Record should get entered into database with the timestamp in
     message and not timestamp in header

    :param request: pytest request object
    :param publish_agent: instance of volttron 2.0/3.0agent used to publish
    :param query_agent: instance of fake volttron 3.0 agent used to query
    using rpc
    :param historian: instance of the historian tested
    :param clean_db_rows: fixture to clear data table
    """

    global query_points
    # print('HOME', volttron_instance.volttron_home)
    print("\n** test_log_topic for {}**".format(request.keywords.node.name))
    # Publish fake data. The format mimics the format used by VOLTTRON drivers.
    # Make some random readings
    oat_reading = random_uniform(30, 100)
    mixed_reading = oat_reading + random_uniform(-5, 5)

    # Create a message for all points.
    message = {'MixedAirTemperature': {'Readings': ['2015-12-02T00:00:00',
                                                    mixed_reading],
                                       'Units': 'F',
                                       'tz': 'UTC',
                                       'data_type': 'float'}}

    # pytest.set_trace()
    # Create timestamp
    now = utils.format_timestamp(datetime.utcnow())
    print("now is ", now)
    headers = {
        headers_mod.DATE: now,
        headers_mod.TIMESTAMP: now
    }
    # Publish messages
    publish(publish_agent, "datalogger/Building/LAB/Device", headers, message)
    gevent.sleep(2)

    # Query the historian
    result = query_agent.vip.rpc.call(
        identity,
        'query',
        topic="datalogger/Building/LAB/Device/MixedAirTemperature",
        end='2015-12-02T00:00:01', #end time is exclusive so do +1 second
        order="LAST_TO_FIRST").get(timeout=10)
    print('Query Result', result)
    assert (len(result['values']) == 1)
    assert (result['values'][0][1] == mixed_reading)
    assert_timestamp(result['values'][0][0], '2015-12-02', '00:00:00.000000')


@pytest.mark.historian
def test_get_topic_metadata(request, historian, publish_agent,
                            query_agent, clean_db_rows):
    """
    Test querying for topic metadata
    Expected result:
     Should return a map of {topic_name:metadata}
     Should work for a single topic string and list of topics
     Should throw ValueError when input is not string or list


    :param request: pytest request object
    :param publish_agent: instance of volttron 2.0/3.0agent used to publish
    :param query_agent: instance of fake volttron 3.0 agent used to query
    using rpc
    :param historian: instance of the historian tested
    :param clean_db_rows: fixture to clear data table 
    """

    global query_points
    # print('HOME', volttron_instance.volttron_home)
    print(
        "\n** test_get_topic_metadata for {}**".format(
            request.keywords.node.name))
    # Publish fake data. The format mimics the format used by VOLTTRON drivers.
    # Make some random readings
    oat_reading = random_uniform(30, 100)
    mixed_reading = oat_reading + random_uniform(-5, 5)

    # Create a message for all points.
    message = {'temp1': {'Readings': ['2015-12-02T00:00:00',
                                      mixed_reading],
                         'Units': 'F',
                         'tz': 'UTC',
                         'data_type': 'int'},
               'temp2': {'Readings': ['2015-12-02T00:00:00',
                                      mixed_reading],
                         'Units': 'F',
                         'tz': 'UTC',
                         'data_type': 'double'},
               }

    # pytest.set_trace()
    # Create timestamp
    now = utils.format_timestamp(datetime.utcnow())
    print("now is ", now)
    headers = {
        headers_mod.DATE: now,
        headers_mod.TIMESTAMP: now
    }
    # Publish messages
    publish(publish_agent, "datalogger/Building/LAB/Device", headers,
            message)
    gevent.sleep(3)

    # Query the historian
    result = query_agent.vip.rpc.call(
        identity,
        'get_topics_metadata',
        topics="datalogger/Building/LAB/Device/temp1"
    ).get(timeout=10)

    print('Query Result', result)
    assert result['datalogger/Building/LAB/Device/temp1'] == \
        {'units': 'F', 'tz': 'UTC', 'type': 'int'}

    # Query the historian
    result = query_agent.vip.rpc.call(
        identity,
        'get_topics_metadata',
        topics=["datalogger/Building/LAB/Device/temp1",
                "datalogger/Building/LAB/Device/temp2"]
    ).get(timeout=10)

    print('Query Result', result)
    assert result['datalogger/Building/LAB/Device/temp1'] == \
        {'units': 'F', 'tz': 'UTC', 'type': 'int'}
    assert result['datalogger/Building/LAB/Device/temp2'] == \
        {'units': 'F', 'tz': 'UTC', 'type': 'float'}


@pytest.mark.historian
def test_metadata_update(request, historian, volttron_instance, publish_agent, query_agent, clean_db_rows):
    """
    Test  metadata update
    Expected result:
     Should return a map of {topic_name:metadata}
     Should work for a single topic string and list of topics
     Should throw ValueError when input is not string or list


    :param request: pytest request object
    :param publish_agent: instance of volttron 2.0/3.0agent used to publish
    :param query_agent: instance of fake volttron 3.0 agent used to query
    using rpc
    :param historian: instance of the historian tested
    :param clean_db_rows: fixture to clear data table
    """
    agent_uuid = None
    try:
        new_historian = copy.copy(historian)
        new_historian["tables_def"] = {
            "table_prefix": "meta_test",
            "data_table": "data",
            "topics_table": "topics",
            "meta_table": "meta"}

        # 1: Install historian agent
        # Install and start historian agent
        source = new_historian.pop('source_historian')
        agent_uuid = volttron_instance.install_agent(
            agent_dir=source,
            config_file=new_historian,
            start=True, vip_identity='meta_update.historian')
        print("agent id: ", agent_uuid)

        global query_points
        oat_reading = random_uniform(30, 100)

        # Create a message for all points.
        all_message = [{'OutsideAirTemperature': oat_reading}]

        # Create timestamp
        now = utils.format_timestamp(datetime.utcnow())

        headers = {
            headers_mod.DATE: now,
            headers_mod.TIMESTAMP: now
        }
        print("Published time in header: " + now)
        # Publish messages
        publish(publish_agent, DEVICES_ALL_TOPIC, headers, all_message)

        gevent.sleep(2)

        # Query the historian
        result = query_agent.vip.rpc.call('meta_update.historian',
                                          'query',
                                          topic=query_points['oat_point'],
                                          count=20,
                                          order="LAST_TO_FIRST").get(timeout=100)
        print('Query Result', result)
        assert (len(result['values']) == 1)
        (now_date, now_time) = now.split("T")
        assert_timestamp(result['values'][0][0], now_date, now_time)
        assert (result['values'][0][1] == oat_reading)
        assert result['metadata'] == {}

        # Now publish with metadata
        float_meta = {'units': 'F', 'tz': 'UTC', 'type': 'float'}
        oat_reading = random_uniform(30, 100)
        mixed_reading = random_uniform(30, 100)
        # Create a message for all points.
        all_message = [{'OutsideAirTemperature': oat_reading,
                        'MixedAirTemperature': mixed_reading},
                       {'OutsideAirTemperature': float_meta,
                        'MixedAirTemperature': float_meta}]

        # Create timestamp
        now = utils.format_timestamp(datetime.utcnow())

        headers = {
            headers_mod.DATE: now,
            headers_mod.TIMESTAMP: now
        }
        print("Published time in header: " + now)
        # Publish messages
        publish(publish_agent, DEVICES_ALL_TOPIC, headers, all_message)

        gevent.sleep(3)

        # Query the historian
        result = query_agent.vip.rpc.call('meta_update.historian',
                                          'query',
                                          topic=query_points['oat_point'],
                                          count=20,
                                          order="LAST_TO_FIRST").get(timeout=100)

        assert set(result['metadata'].items()) == set(float_meta.items())

        result = query_agent.vip.rpc.call('meta_update.historian',
                                          'query',
                                          topic=query_points['mixed_point'],
                                          count=20,
                                          order="LAST_TO_FIRST").get(timeout=100)

        assert set(result['metadata'].items()) == set(float_meta.items())
    finally:
        if agent_uuid:
            cleanup_function = globals()["cleanup_" + connection_type]
            cleanup_function(db_connection, ['meta_test_data',
                                             'meta_test_topics'
                                             ])
            volttron_instance.stop_agent(agent_uuid)
            volttron_instance.remove_agent(agent_uuid)


@pytest.mark.historian
def test_insert_duplicate(request, historian, publish_agent, query_agent,
                        clean_db_rows):
    """
    Test that historians don't break when duplicate data gets published.
    historians' should ignore or update record in the database but should not
    throw exception
    :param request: pytest request object
    :param publish_agent: instance of volttron 2.0/3.0agent used to publish
    :param query_agent: instance of fake volttron 3.0 agent used to query
    using rpc
    :param historian: instance of the historian tested
    :param clean_db_rows: fixture to clear data table 
    """
    global query_points, DEVICES_ALL_TOPIC, db_connection

    # print('HOME', volttron_instance.volttron_home)
    print("\n** test_insert_duplicate for {}**".format(
        request.keywords.node.name))

    # Publish fake data. The format mimics the format used by VOLTTRON drivers.
    # Make some random readings.  Random readings are going to be
    # within the tolerance here.
    oat_reading = random_uniform(30, 100)


    float_meta = {'units': 'F', 'tz': 'UTC', 'type': 'float'}

    # Create a message for all points.
    all_message = [{'OutsideAirTemperature': oat_reading},
                   {'OutsideAirTemperature': float_meta}]

    # Create timestamp
    now = utils.format_timestamp(datetime.utcnow())

    # now = '2015-12-02T00:00:00'
    headers = {
        headers_mod.DATE: now,
        headers_mod.TIMESTAMP: now
    }
    print("Published time in header: " + now)
    # Publish messages
    publish(publish_agent, DEVICES_ALL_TOPIC, headers, all_message)

    gevent.sleep(2)

    # Query the historian
    result = query_agent.vip.rpc.call(identity,
                                      'query',
                                      topic=query_points['oat_point'],
                                      count=20,
                                      order="LAST_TO_FIRST").get(timeout=100)
    print('Query Result', result)
    assert (len(result['values']) == 1)
    (now_date, now_time) = now.split("T")
    assert_timestamp(result['values'][0][0], now_date, now_time)
    assert (result['values'][0][1] == oat_reading)
    assert set(result['metadata'].items()) == set(float_meta.items())

    #publish same data again
    publish(publish_agent, DEVICES_ALL_TOPIC, headers, all_message)

    gevent.sleep(1)

    # Query the historian
    result = query_agent.vip.rpc.call(identity, 'query',
                                      topic=query_points['oat_point'],
                                      count=20, order="LAST_TO_FIRST").get(
        timeout=100)
    print('Query Result', result)
    assert (len(result['values']) == 1)
    (now_date, now_time) = now.split("T")
    assert_timestamp(result['values'][0][0], now_date, now_time)
    assert (result['values'][0][1] == oat_reading)
    assert set(result['metadata'].items()) == set(float_meta.items())


@pytest.mark.historian
def test_multi_topic_query(request, historian, publish_agent, query_agent,
                           clean_db_rows):
    """
    Test basic functionality of historian. Inserts three points as part
    of all topic and checks if all three got into the database
    Expected result:
    Should be able to query data based on list of topic name. Result should
    contain both data and empty metadata
    :param request: pytest request object
    :param publish_agent: instance of volttron 2.0/3.0agent used to publish
    :param query_agent: instance of fake volttron 3.0 agent used to query
    using rpc
    :param historian: instance of the historian tested
    :param clean_db_rows: fixture to clear data table 
    """

    global query_points, DEVICES_ALL_TOPIC, db_connection

    # print('HOME', volttron_instance.volttron_home)
    print("\n** test_multi_topic_query for {}**".format(
        request.keywords.node.name))

    expected_result = {}
    values_dict = {query_points['oat_point']: [],
                   query_points['mixed_point']: []}
    for x in range(0, 5):
        ts, reading, meta = publish_devices_fake_data(publish_agent)
        gevent.sleep(0.5)
        if x < 3:
            values_dict[query_points['oat_point']].append(
                [ts, reading])
            values_dict[query_points['mixed_point']].append(
                [ts, reading])
    expected_result["values"] = values_dict
    expected_result["metadata"] = {}

    gevent.sleep(1)

    # Query the historian
    result = query_agent.vip.rpc.call(
        identity,
        'query',
        topic=[query_points['oat_point'], query_points['mixed_point']],
        count=3,
        order="FIRST_TO_LAST").get(timeout=100)
    print('Query Result', result)
    print('Expected Result', expected_result)

    assert result["metadata"] == expected_result["metadata"]

    for i in range(0, 3):
        expected_date, expected_time = expected_result["values"][query_points[
            'mixed_point']][i][0].split("T")
        assert_timestamp(result["values"][query_points['mixed_point']][i][0],
                         expected_date, expected_time)
        assert (result["values"][query_points['mixed_point']][i][1] ==
                expected_result["values"][query_points['mixed_point']][i][1])

        expected_date, expected_time = \
        expected_result["values"][query_points['oat_point']][i][0].split("T")
        assert_timestamp(result["values"][query_points['oat_point']][i][0],
                         expected_date, expected_time)
        assert (result["values"][query_points['oat_point']][i][1] ==
                expected_result["values"][query_points['oat_point']][i][1])


@pytest.mark.historian
def test_multi_topic_query_single_result(request, historian, publish_agent,
                                         query_agent, clean_db_rows):
    """
    Test basic functionality of historian. Inserts three points as part
    of all topic and checks if all three got into the database
    Expected result:
    Should be able to query data based on list of topic names. Result should
    contain both data and metadata
    :param request: pytest request object
    :param publish_agent: instance of volttron 2.0/3.0agent used to publish
    :param query_agent: instance of fake volttron 3.0 agent used to query
    using rpc
    :param historian: instance of the historian tested
    :param clean_db_rows: fixture to clear data table
    """

    global query_points, DEVICES_ALL_TOPIC, db_connection

    # print('HOME', volttron_instance.volttron_home)
    print("\n** test_multi_topic_query_single_result for {}**".format(
        request.keywords.node.name))

    # Insert topic MixedAirTemperature with a older timestamp so query
    # will not return this
    all_message = [{'MixedAirTemperature': 1.1}]
    # Create timestamp
    old_time = utils.format_timestamp(datetime.utcnow() - timedelta(days=1))
    # now = '2015-12-02T00:00:00'
    headers = {headers_mod.DATE: old_time,
               headers_mod.TIMESTAMP: old_time}
    publish(publish_agent, DEVICES_ALL_TOPIC, headers, all_message)
    gevent.sleep(1)

    # Now publish data for oat_point using current time
    query_start = datetime.utcnow().isoformat()
    expected_result = {}
    values_dict = {query_points['oat_point']: []}
    for x in range(0, 5):
        ts, reading, meta = publish_devices_fake_data_single_topic(
            publish_agent)
        gevent.sleep(0.5)
        if x == 0:
            query_start = ts
        if x < 3:
            values_dict[query_points['oat_point']].append(
                [ts, reading])
    expected_result["values"] = values_dict
    gevent.sleep(3)

    # Query the historian with two valid topic - one with data and another with
    # no data in the queried time interval
    result = query_agent.vip.rpc.call(
        identity,
        'query',
        topic=[query_points['oat_point'], query_points['mixed_point']],
        count=3,
        start=query_start,
        order="FIRST_TO_LAST").get(timeout=100)
    print('Query Result', result)
    print('Expected Result', expected_result)

    assert result["metadata"] == {}
    assert result["values"][query_points['mixed_point']] == []
    for i in range(0, 3):
        expected_date, expected_time = \
        expected_result["values"][query_points['oat_point']][i][0].split("T")
        assert_timestamp(result["values"][query_points['oat_point']][i][0],
                         expected_date, expected_time)
        assert (result["values"][query_points['oat_point']][i][1] ==
                expected_result["values"][query_points['oat_point']][i][1])

    # Query the historian with a valid topic and an invalid topic
    result = query_agent.vip.rpc.call(identity, 'query',
        topic=[query_points['oat_point'], "device/topic/unknown"],
        count=3, start=query_start, order="FIRST_TO_LAST").get(timeout=100)
    print('Query Result', result)
    print('Expected Result', expected_result)

    assert result["metadata"] == {}
    assert len(result["values"]) == 1
    for i in range(0, 3):
        expected_date, expected_time = \
            expected_result["values"][query_points['oat_point']][i][
                0].split("T")
        assert_timestamp(result["values"][query_points['oat_point']][i][0],
                         expected_date, expected_time)
        assert (result["values"][query_points['oat_point']][i][1] ==
                expected_result["values"][query_points['oat_point']][i][1])


@pytest.mark.historian
def test_query_with_naive_timestamp(request, historian, publish_agent,
                                    query_agent, clean_db_rows):
    """
    Test basic functionality of historian. Inserts three points as part
    of all topic and checks if all three got into the database
    Expected result:
    Should be able to query data based on topic name. Result should contain
    both data and metadata
    :param request: pytest request object
    :param publish_agent: instance of volttron 2.0/3.0agent used to publish
    :param query_agent: instance of fake volttron 3.0 agent used to query
    using rpc
    :param historian: instance of the historian tested
    :param clean_db_rows: fixture to clear data table 
    """

    global query_points, DEVICES_ALL_TOPIC, db_connection

    # print('HOME', volttron_instance.volttron_home)
    print("\n** test_basic_function for {}**".format(
        request.keywords.node.name))

    expected_result = {}
    values_dict = {query_points['oat_point']: [],
                   query_points['mixed_point']: []}
    current_t_local = datetime.now()
    for x in range(0, 5):
        ts, reading, meta = publish_devices_fake_data(publish_agent)
        gevent.sleep(0.5)
        if x < 3:
            values_dict[query_points['oat_point']].append(
                [ts, reading])
            values_dict[query_points['mixed_point']].append(
                [ts, reading])
    expected_result["values"] = values_dict
    expected_result["metadata"] = {}

    gevent.sleep(1)

    # Query the historian
    result = query_agent.vip.rpc.call(
        identity,
        'query',
        topic=[query_points['oat_point'], query_points['mixed_point']],
        count=3,
        start=current_t_local.isoformat(),
        end=(current_t_local + timedelta(days=1)).isoformat(),
        order="FIRST_TO_LAST").get(timeout=100)
    print('Query Result', result)
    print('Expected Result', expected_result)

    assert result["metadata"] == expected_result["metadata"]

    for i in range(0, 3):
        expected_date, expected_time = expected_result["values"][query_points[
            'mixed_point']][i][0].split("T")
        assert_timestamp(result["values"][query_points['mixed_point']][i][0],
                         expected_date, expected_time)
        assert (result["values"][query_points['mixed_point']][i][1] ==
                expected_result["values"][query_points['mixed_point']][i][1])

        expected_date, expected_time = \
        expected_result["values"][query_points['oat_point']][i][0].split("T")
        assert_timestamp(result["values"][query_points['oat_point']][i][0],
                         expected_date, expected_time)
        assert (result["values"][query_points['oat_point']][i][1] ==
                expected_result["values"][query_points['oat_point']][i][1])


@pytest.mark.historian
def test_query_with_start_end_count(request, historian, publish_agent,
                                    query_agent, clean_db_rows):
    """
    Test basic functionality of historian. Inserts three points as part
    of all topic and checks if all three got into the database
    Expected result:
    Should be able to query data based on topic name. Result should contain
    both data and metadata
    :param request: pytest request object
    :param publish_agent: instance of volttron 2.0/3.0agent used to publish
    :param query_agent: instance of fake volttron 3.0 agent used to query
    using rpc
    :param historian: instance of the historian tested
    :param clean_db_rows: fixture to clear data table 
    """

    global query_points, DEVICES_ALL_TOPIC, db_connection

    # print('HOME', volttron_instance.volttron_home)
    print("\n** test_basic_function for {}**".format(
        request.keywords.node.name))

    expected_result = {}
    values_dict = {query_points['oat_point']: [],
                   query_points['mixed_point']: []}
    query_start_time = datetime.utcnow().isoformat('T') + "+00:00"
    query_end_time = ""
    for x in range(0, 5):
        ts, reading, meta = publish_devices_fake_data(publish_agent)
        gevent.sleep(0.5)
        if x == 2:
            # set to 3rd record time. query should return 1st and 2nd
            query_end_time = ts
        if x < 2:
            values_dict[query_points['oat_point']].append(
                [ts, reading])
            values_dict[query_points['mixed_point']].append(
                [ts, reading])
    expected_result["values"] = values_dict
    expected_result["metadata"] = {}

    gevent.sleep(1)
    print("Query start: {}".format(query_start_time))
    print("Query end: {}".format(query_end_time))
    # Query the historian
    result = query_agent.vip.rpc.call(
        identity,
        'query',
        topic=[query_points['oat_point'], query_points['mixed_point']],
        start=query_start_time,
        end = query_end_time,
        count=3,
        order="FIRST_TO_LAST").get(timeout=100)
    print('Query Result', result)
    print('Expected Result', expected_result)
    assert len(result["values"][query_points['mixed_point']]) == 2
    assert len(result["values"][query_points['oat_point']]) == 2
    assert result["metadata"] == expected_result["metadata"]

    for i in range(0, 2):
        expected_date, expected_time = expected_result["values"][query_points[
            'mixed_point']][i][0].split("T")
        assert_timestamp(result["values"][query_points['mixed_point']][i][0],
                         expected_date, expected_time)
        assert (result["values"][query_points['mixed_point']][i][1] ==
                expected_result["values"][query_points['mixed_point']][i][1])

        expected_date, expected_time = \
            expected_result["values"][query_points['oat_point']][i][0].split("T")
        assert_timestamp(result["values"][query_points['oat_point']][i][0],
                         expected_date, expected_time)
        assert (result["values"][query_points['oat_point']][i][1] ==
                expected_result["values"][query_points['oat_point']][i][1])


@pytest.mark.historian
def test_get_topic_list(request, historian, publish_agent, query_agent,
                        clean_db_rows, volttron_instance):
    """
    Test the get_topic_list api.
    Expected result:
    Should be able to query data based on topic name. Result should contain
    both data and metadata
    :param request: pytest request object
    :param publish_agent: instance of volttron 2.0/3.0agent used to publish
    :param query_agent: instance of fake volttron 3.0 agent used to query
    using rpc
    :param historian: instance of the historian tested
    :param clean_db_rows: fixture to clear data table 
    :param volttron_instance: instance of PlatformWrapper. Volttron
    instance in which agents are tested
    """

    global query_points, DEVICES_ALL_TOPIC, db_connection, topics_table, \
        connection_type

    # print('HOME', volttron_instance.volttron_home)
    print("\n** test_basic_function for {}**".format(
        request.keywords.node.name))
    agent_uuid = None
    try:
        new_historian = copy.copy(historian)
        new_historian["tables_def"] = {
            "table_prefix": "topic_list_test",
            "data_table":"data",
            "topics_table": "topics",
            "meta_table": "meta"}

        # 1: Install historian agent
        # Install and start historian agent
        source = new_historian.pop('source_historian')
        agent_uuid = volttron_instance.install_agent(
            agent_dir=source,
            config_file=new_historian,
            start=True, vip_identity='topic_list.historian')
        print("agent id: ", agent_uuid)

        # Publish fake data. The format mimics the format used by VOLTTRON drivers.
        # Make some random readings
        oat_reading = random_uniform(30, 100)
        mixed_reading = oat_reading + random_uniform(-5, 5)
        damper_reading = random_uniform(0, 100)

        float_meta = {'units': 'F', 'tz': 'UTC', 'type': 'float'}
        percent_meta = {'units': '%', 'tz': 'UTC', 'type': 'float'}

        # Create a message for all points.
        all_message = [{'OutsideAirTemperature': oat_reading,
                        'MixedAirTemperature': mixed_reading},
                       {'OutsideAirTemperature': float_meta,
                        'MixedAirTemperature': float_meta}]

        # Create timestamp
        now = utils.format_timestamp(datetime.utcnow())

        # now = '2015-12-02T00:00:00'
        headers = {
            headers_mod.DATE: now,
            headers_mod.TIMESTAMP: now
        }
        print("Published time in header: " + now)
        # Publish messages
        publish(publish_agent, DEVICES_ALL_TOPIC, headers, all_message)

        gevent.sleep(2)

        # Query the historian
        topic_list = query_agent.vip.rpc.call('topic_list.historian',
                                          'get_topic_list').get(timeout=100)
        print('Query Result', topic_list)
        assert len(topic_list) == 2
        expected = [query_points['oat_point'], query_points['mixed_point']]
        assert set(topic_list) ==  set(expected)
    finally:
        if agent_uuid:
            cleanup_function = globals()["cleanup_" + connection_type]
            cleanup_function(db_connection, ['topic_list_test_data',
                                             'topic_list_test_topics',
                                             'topic_list_test_meta'])
            volttron_instance.stop_agent(agent_uuid)
            volttron_instance.remove_agent(agent_uuid)


@pytest.mark.historian
def test_readonly_mode(request, historian, publish_agent, query_agent,
                       clean_db_rows, volttron_instance):
    """
    Test the readonly mode of historian where historian is only used to query
    and not insert anything into the database.
    Expected result:
    data published to message bus should not be recorded in the historian
    :param request: pytest request object
    :param publish_agent: instance of volttron 2.0/3.0agent used to publish
    :param query_agent: instance of fake volttron 3.0 agent used to query
    using rpc
    :param historian: instance of the historian tested
    :param clean_db_rows: fixture to clear data table 
    :param volttron_instance: instance of PlatformWrapper. Volttron
    instance in which agents are tested
    """

    global query_points, DEVICES_ALL_TOPIC, db_connection, topics_table, \
        connection_type

    # print('HOME', volttron_instance.volttron_home)
    print("\n** test_readonly_mode for {}**".format(
        request.keywords.node.name))
    agent_uuid = None
    try:
        new_historian = copy.copy(historian)
        new_historian["tables_def"] = {
            "table_prefix": "readonly",
            "data_table":"data",
            "topics_table": "topics",
            "meta_table": "meta"}

        # 1: Install historian agent
        # Install and start historian agent
        source = new_historian.pop('source_historian')
        agent_uuid = volttron_instance.install_agent(
            agent_dir=source,
            config_file=new_historian,
            start=True, vip_identity='readonly.historian')
        print("agent id: ", agent_uuid)

        # Create timestamp
        query_start = datetime.utcnow().isoformat() + 'Z'
        print("query_start is ", query_start)

        # Publish messages
        publish(publish_agent, topics.RECORD(subtopic="test"), None, 1)
        # sleep 1 second so that records gets inserted with unique timestamp
        # even in case of older mysql
        gevent.sleep(2)

        # Query the historian
        result = query_agent.vip.rpc.call(
            'readonly.historian',
            'query',
            topic=topics.RECORD(subtopic="test"),
            start=query_start, count=20,
            order="FIRST_TO_LAST").get(timeout=10)
        print('Query Result', result)
        assert (len(result['values']) == 1)
        assert (result['values'][0][1] == 1)

        volttron_instance.remove_agent(agent_uuid)

        #reinstall agent this time with readonly=True

        new_historian["readonly"] = True
        agent_uuid = volttron_instance.install_agent(
            agent_dir=source,
            config_file=new_historian, start=True,
            vip_identity='readonly.historian')
        print("agent id: ", agent_uuid)

        # Publish messages
        publish(publish_agent, topics.RECORD(subtopic="test"), None, 2)
        gevent.sleep(1)

        # Query the historian
        result = query_agent.vip.rpc.call(
            'readonly.historian', 'query',
            topic=topics.RECORD(subtopic="test"), start=query_start, count=20,
            order="FIRST_TO_LAST").get(timeout=10)
        print('Query Result', result)
        assert (len(result['values']) == 1)
        assert (result['values'][0][1] == 1)

    finally:
        if agent_uuid:
            cleanup_function = globals()["cleanup_" + connection_type]
            cleanup_function(db_connection, ['readonly_data',
                                             'readonly_topics',
                                             'readonly_meta'])
            volttron_instance.stop_agent(agent_uuid)
            volttron_instance.remove_agent(agent_uuid)


def publish_devices_fake_data(publish_agent, time=None):
    # Publish fake data. The format mimics the format used by VOLTTRON drivers.
    # Make some random readings
    global DEVICES_ALL_TOPIC
    reading = random_uniform(30, 100)
    meta = {'units': 'F', 'tz': 'UTC', 'type': 'float'}
    # Create a message for all points.
    all_message = [{'OutsideAirTemperature': reading,
                    'MixedAirTemperature': reading,
                    'DamperSignal': reading},
                   {'OutsideAirTemperature': meta,
                    'MixedAirTemperature': meta,
                    'DamperSignal': meta
                    }]
    # Create timestamp
    if not time:
        time = utils.format_timestamp(datetime.utcnow())
    # now = '2015-12-02T00:00:00'
    headers = {
        headers_mod.DATE: time,
        headers_mod.TIMESTAMP: time
    }
    print("Published time in header: " + time)
    # Publish messages
    publish(publish_agent, DEVICES_ALL_TOPIC, headers, all_message)
    return time, reading, meta


def publish_devices_fake_data_single_topic(publish_agent, time=None):
    # Publish fake data. The format mimics the format used by VOLTTRON drivers.
    # Make some random readings
    global DEVICES_ALL_TOPIC
    reading = random_uniform(30, 100)
    meta = {'units': 'F', 'tz': 'UTC', 'type': 'float'}

    # Create a message for all points.
    all_message = [{'OutsideAirTemperature': reading},
                   {'OutsideAirTemperature': meta
                    }]
    # Create timestamp
    if not time:
        time = utils.format_timestamp(datetime.utcnow())
    # now = '2015-12-02T00:00:00'
    headers = {
        headers_mod.DATE: time,
        headers_mod.TIMESTAMP: time
    }
    print("Published time in header: " + time)
    # Publish messages
    publish(publish_agent, DEVICES_ALL_TOPIC, headers, all_message)
    return time, reading, meta
<|MERGE_RESOLUTION|>--- conflicted
+++ resolved
@@ -82,7 +82,7 @@
 import re
 import pytz
 
-from volttron.platform import get_volttron_root, get_services_core, get_examples
+from volttron.platform import get_volttron_root, get_services_core
 from volttron.platform.agent import utils
 from volttron.platform.jsonrpc import RemoteError
 from volttron.platform.messaging import headers as headers_mod
@@ -99,9 +99,7 @@
 
     sys.path.insert(0, crate_path)
     from volttron.platform.dbutils import crateutils as crate_utils
-    # Once we fix the tests this will be able to be tested here.
-    # Disable crate tests for now. Till we finish bug fixes.
-    HAS_CRATE_CONNECTOR = False
+    HAS_CRATE_CONNECTOR = True
 except:
     HAS_CRATE_CONNECTOR = False
 
@@ -115,14 +113,9 @@
 
 try:
     import pymongo
-<<<<<<< HEAD
 
     # Disabling mongo historian for now
     # Need to fix mongo gevent loop error
-=======
-    # Disable mongo tests for now. Till gevent loop exception is fixed.
-    # Currently mongo tests fail in rabbitmq branch.
->>>>>>> c57fbfc6
     HAS_PYMONGO = False
 except:
     HAS_PYMONGO = False
@@ -500,14 +493,11 @@
     print("agent id: ", historian_uuid)
     identity = 'platform.historian'
 
-    id = volttron_instance.install_agent(agent_dir=get_examples("ListenerAgent"), start=True)
-
     # 3: add a tear down method to stop historian agent
     def stop_agent():
         print("In teardown method of sqlagent")
         if volttron_instance.is_running():
             volttron_instance.stop_agent(historian_uuid)
-            volttron_instance.stop_agent(id)
         volttron_instance.remove_agent(historian_uuid)
 
     request.addfinalizer(stop_agent)

import ConfigParser as configparser
from contextlib import closing
import json
import logging
import os
import shutil
import sys
import tempfile
import time

import gevent
from gevent.fileobject import FileObject
import gevent.subprocess as subprocess
from gevent.subprocess import Popen
from subprocess import CalledProcessError

from os.path import dirname

import zmq
from zmq.utils import jsonapi

from agent_additions import add_vc_to_instance
from volttron.platform.auth import AuthFile, AuthEntry
from volttron.platform.agent.utils import strip_comments
from volttron.platform.messaging import topics
from volttron.platform.main import start_volttron_process
from volttron.platform.vip.agent import Agent
from volttron.platform.vip.socket import encode_key
from volttron.platform.aip import AIPplatform
#from volttron.platform.control import client, server
from volttron.platform import packaging
from volttron.platform.agent import utils

utils.setup_logging()
_log = logging.getLogger(__name__)

RESTRICTED_AVAILABLE = False

try:
    from volttron.restricted import (auth, certs)
    RESTRICTED_AVAILABLE = True

except ImportError:
    RESTRICTED_AVAILABLE = False
    auth = None
    certs = None

#Filenames for the config files which are created during setup and then
#passed on the command line
TMP_PLATFORM_CONFIG_FILENAME = "config"
TMP_SMAP_CONFIG_FILENAME = "test-smap.ini"

#Used to fill in TWISTED_CONFIG template
TEST_CONFIG_FILE = 'base-platform-test.json'

PLATFORM_CONFIG_UNRESTRICTED = """
no-resource-monitor
no-verify
no-mobility
"""


PLATFORM_CONFIG_RESTRICTED = """
mobility-address = {mobility-address}
control-socket = {tmpdir}/run/control
resource-monitor = {resource-monitor}
"""



TWISTED_CONFIG = """
[report 0]
ReportDeliveryLocation = {smap-uri}/add/{smap-key}

[/]
type = Collection
Metadata/SourceName = {smap-source}
uuid = {smap-uuid}

[/datalogger]
type = volttron.drivers.data_logger.DataLogger
interval = 1

"""

UNRESTRICTED = 0
VERIFY_ONLY = 1
RESOURCE_CHECK_ONLY = 2
RESTRICTED = 3

MODES = (UNRESTRICTED, VERIFY_ONLY, RESOURCE_CHECK_ONLY, RESTRICTED)

VOLTTRON_ROOT = dirname(dirname(dirname(os.path.realpath(__file__))))

if os.environ.get('CI', None) is None:
    VSTART = os.path.join(VOLTTRON_ROOT, "env/bin/volttron")
    VCTRL = os.path.join(VOLTTRON_ROOT, "env/bin/volttron-ctl")
    TWISTED_START = os.path.join(VOLTTRON_ROOT, "env/bin/twistd")
else:
    VSTART ="volttron"
    VCTRL = "volttron-ctl"
    TWISTED_START = "twistd"

SEND_AGENT = "send"

RUN_DIR = 'run'
PUBLISH_TO = RUN_DIR+'/publish'
SUBSCRIBE_TO = RUN_DIR+'/subscribe'


class PlatformWrapperError(StandardError):
    pass


def build_vip_address(dest_wrapper, agent):
    """
    Create a usable vip address with zap parameters embedded in the uri.

    :param dest_wrapper:PlatformWrapper:
        The destination wrapper instance that the agent will be attempting to
        connect to.
    :param agent:Agent
        The agent that is being used to make the connection to dest_wrapper
    :return:
    """
    return "{}:?serverkey={}&publickey={}&secretkey={}".format(
        dest_wrapper.vip_address, dest_wrapper.publickey,
        agent.core.publickey, agent.core.secretkey
    )


class PlatformWrapper:
    def __init__(self):
        '''Initializes a new volttron environment

        Creates a temporary VOLTTRON_HOME directory with a packaged directory for
        agents that are built.
        '''
        self.__volttron_home = tempfile.mkdtemp()
        self.__packaged_dir = os.path.join(self.volttron_home, "packaged")
        os.makedirs(self.__packaged_dir)
        self.env = os.environ.copy()
        self.env['VOLTTRON_HOME'] = self.volttron_home

        # TODO: does changing os.environ affect the environment external to
        # this script?
        os.environ['VOLTTRON_HOME'] = self.volttron_home

        # By default no web server should be started.
        self.__bind_web_address = None

        self._p_process = None
        self._t_process = None
        self.__publickey = self.generate_key()
        self._started_pids = []
        self.__local_vip_address = None
        self.__vip_address = None
        self.encrypt = False
        self.logit('Creating platform wrapper')

    def logit(self, message):
        print('{}: {}'.format(self.volttron_home, message))

    @property
    def bind_web_address(self):
        return self.__bind_web_address

    @property
    def local_vip_address(self):
        return self.__local_vip_address

    @property
    def packaged_dir(self):
        return self.__packaged_dir

    @property
    def publickey(self):
        return self.__publickey

    @property
    def vip_address(self):
        return self.__vip_address

    @property
    def volttron_home(self):
        return self.__volttron_home

    def allow_all_connections(self):
        """ Add a /.*/ entry to the auth.json file.
        """
<<<<<<< HEAD
        entry = AuthEntry(credentials="/.*/")
        authfile = AuthFile(self.volttron_home + "/auth.json")
=======
        entry = AuthEntry(credentials="/CURVE:.*/")
        authfile = AuthFile(self.volttron_home+"/auth.json")
>>>>>>> 8de0ac48
        authfile.add(entry)

    def build_agent(self, address=None, should_spawn=True, identity=None,
                    publickey=None, secretkey=None, serverkey=None, **kwargs):
        """ Build an agent connnected to the passed bus.

        By default the current instance that this class wraps will be the
        vip address of the agent.

        :param address:
        :param should_spawn:
        :param identity:
        :param publickey:
        :param secretkey:
        :param serverkey:
        :return:
        """
        self.logit("Building generic agent.")

        use_ipc = kwargs.pop('use_ipc', False)
        if self.encrypt:
            if serverkey is None:
                serverkey=self.__publickey
            if publickey is None:
                self.logit('generating new public secret key pair')
                keyfile = tempfile.mktemp(".keys", "agent", self.volttron_home)
                keys = KeyStore(keyfile)
                keys.generate()
                publickey=keys.public()
                secretkey=keys.secret()

        if address is None:
            if use_ipc:
                self.logit('Using IPC vip-address')
                address = "ipc://@"+self.volttron_home+"/run/vip.socket"
            else:
                self.logit('Using vip-address '+self.vip_address)
                address = self.vip_address

        if publickey and not serverkey:
            self.logit('using instance serverkey: {}'.format(self.publickey))
            serverkey = self.publickey

        agent = Agent(address=address, identity=identity, publickey=publickey,
                      secretkey=secretkey, serverkey=serverkey, **kwargs)
        self.logit('platformwrapper.build_agent.address: {}'.format(address))

        # Automatically add agent's credentials to auth.json file
        if publickey:
            self.logit('Adding publickey to auth.json')
            gevent.spawn(self._append_allow_curve_key, publickey)
            gevent.sleep(0.1)


        if should_spawn:
            self.logit('platformwrapper.build_agent spawning')
            event = gevent.event.Event()
            gevent.spawn(agent.core.run, event)#.join(0)
            event.wait(timeout=2)

            hello = agent.vip.hello().get(timeout=.3)
            self.logit('Got hello response {}'.format(hello))
        agent.publickey = publickey
        return agent

    def generate_key(self):
        key = ''.join(zmq.curve_keypair())
        with open(os.path.join(self.volttron_home, 'curve.key'), 'w') as fd:
            fd.write(key)
        return encode_key(key[:40]) # public key

    def _read_auth_file(self):
        auth_path = os.path.join(self.volttron_home, 'auth.json')
        try:
            with open(auth_path, 'r') as fd:
                data = strip_comments(FileObject(fd, close=False).read())
                if data:
                    auth = jsonapi.loads(data)
                else:
                    auth = {}
        except IOError:
            auth = {}
        if not 'allow' in auth:
            auth['allow'] = []
        return auth, auth_path

    def _append_allow_curve_key(self, publickey):
<<<<<<< HEAD
        entry = AuthEntry(credentials=publickey)
        authfile = AuthFile(self.volttron_home + "/auth.json")
=======
        entry = AuthEntry(credentials="CURVE:{}".format(publickey))
        authfile = AuthFile(self.volttron_home+"/auth.json")
>>>>>>> 8de0ac48
        authfile.add(entry)

    def add_vc(self):
        return add_vc_to_instance(self)

    def add_capabilities(self, publickey, capabilities):
        if isinstance(capabilities, basestring):
            capabilities = [capabilities]
        auth, auth_path = self._read_auth_file()
        cred = publickey
        allow = auth['allow']
        entry = next((item for item in allow if item['credentials'] == cred), {})
        caps = entry.get('capabilities', [])
        entry['capabilities'] = list(set(caps + capabilities))

        with open(auth_path, 'w+') as fd:
            json.dump(auth, fd)

    def set_auth_dict(self, auth_dict):
        if auth_dict:
            with open(os.path.join(self.volttron_home, 'auth.json'), 'w') as fd:
                fd.write(json.dumps(auth_dict))

    def startup_platform(self, vip_address, auth_dict=None, use_twistd=False,
        mode=UNRESTRICTED, encrypt=False, bind_web_address=None):
        # if not isinstance(vip_address, list):
        #     self.vip_address = [vip_address]
        # else:
        #     self.vip_address = vip_address

        self.vip_address = vip_address
        self.encrypt = encrypt
        self.mode = mode
        self.bind_web_address = bind_web_address

        enable_logging = os.environ.get('ENABLE_LOGGING', False)
        debug_mode = os.environ.get('DEBUG_MODE', False)
        self.skip_cleanup = os.environ.get('SKIP_CLEANUP', False)
        if debug_mode:
            self.skip_cleanup = True
            enable_logging = True
        self.logit("In start up platform enable_logging is {} ".format(enable_logging))
        assert self.mode in MODES, 'Invalid platform mode set: '+str(mode)
        opts = None

        # see main.py for how we handle pub sub addresses.
        ipc = 'ipc://{}{}/run/'.format(
            '@' if sys.platform.startswith('linux') else '',
            self.volttron_home)
        self.local_vip_address = ipc + 'vip.socket'
        if not encrypt:
            # Remove connection encryption
            with open(os.path.join(self.volttron_home, 'curve.key'), 'w'):
                pass

        self.set_auth_dict(auth_dict)

        self.opts = {'verify_agents': False,
                'volttron_home': self.volttron_home,
                'vip_address': vip_address,
                'vip_local_address': ipc + 'vip.socket',
                'publish_address': ipc + 'publish',
                'subscribe_address': ipc + 'subscribe',
                'bind_web_address': bind_web_address,
                'developer_mode': not encrypt,
                'log': os.path.join(self.volttron_home,'volttron.log'),
                'log_config': None,
                'monitor': True,
                'autostart': True,
                'log_level': logging.DEBUG,
                'verboseness': logging.DEBUG}

        pconfig = os.path.join(self.volttron_home, 'config')
        config = {}

        parser =  configparser.ConfigParser()
        parser.add_section('volttron')
        parser.set('volttron', 'vip-address', vip_address)
        if bind_web_address:
            parser.set('volttron', 'bind-web-address', bind_web_address)
        if self.mode == UNRESTRICTED:
            if RESTRICTED_AVAILABLE:
                config['mobility'] = False
                config['resource-monitor'] = False
                config['verify'] = False
            with closing(open(pconfig, 'wb')) as cfg:
                cfg.write(PLATFORM_CONFIG_UNRESTRICTED.format(**config))
                parser.write(cfg)


        elif self.mode == RESTRICTED:
            if not RESTRICTED_AVAILABLE:
                raise ValueError("restricted is not available.")

            certsdir = os.path.join(os.path.expanduser(self.env['VOLTTRON_HOME']),
                                    'certificates')

            print ("certsdir", certsdir)
            self.certsobj = certs.Certs(certsdir)


            with closing(open(pconfig, 'wb')) as cfg:
                cfg.write(PLATFORM_CONFIG_RESTRICTED.format(**config))
            opts = type('Options', (), {'resource-monitor':False,
                                        'verify_agents': True,
                                        'volttron_home': self.volttron_home})()
        else:
            raise PlatformWrapperError("Invalid platform mode specified: {}".format(mode))

        log = os.path.join(self.env['VOLTTRON_HOME'], 'volttron.log')
        if enable_logging:
            cmd = ['volttron', '-vv', '-l{}'.format(log)]
        else:
            cmd = ['volttron', '-l{}'.format(log)]

        if self.opts['developer_mode']:
            cmd.append('--developer-mode')

        self._p_process = Popen(cmd, env=self.env, stdout=subprocess.PIPE,
                                stderr=subprocess.PIPE)

        assert self._p_process is not None
        # A None value means that the process is still running.
        # A negative means that the process exited with an error.
        assert self._p_process.poll() is None

        # # make sure we don't return too quickly.
        gevent.sleep(0.2)

        #os.environ['VOLTTRON_HOME'] = self.opts['volttron_home']
        #self._p_process = Process(target=start_volttron_process, args=(self.opts,))
        #self._p_process.daemon = True
        #self._p_process.start()

        gevent.sleep(0.2)
        self.use_twistd = use_twistd

        #TODO: Revise this to start twistd with platform.
        if self.use_twistd:
            tconfig = os.path.join(self.volttron_home, TMP_SMAP_CONFIG_FILENAME)

            with closing(open(tconfig, 'w')) as cfg:
                cfg.write(TWISTED_CONFIG.format(**config))

            tparams = [TWISTED_START, "-n", "smap", tconfig]
            self._t_process = subprocess.Popen(tparams, env=self.env)
            time.sleep(5)
            #self._t_process = subprocess.Popen(["twistd", "-n", "smap", "test-smap.ini"])

    def is_running(self):
        self.logit("PROCESS IS RUNNING: {}".format(self._p_process))
        return self._p_process is not None and self._p_process.poll() is None

    def twistd_is_running(self):
        return self._t_process is not None

    # def publish(self, topic, data):
    #     '''Publish data to a zmq context.
    #
    #     The publisher is goint to use the platform that is contained within
    #     this wrapper to write data to.
    #     '''
    #     if not self.zmq_context:
    #         self.zmq_context = zmq.Context()
    #     self.logit("binding publisher to: ", self.env['AGENT_PUB_ADDR'])
    #     pub = zmq.Socket(self.zmq_context, zmq.PUB)
    #     pub.bind(self.env['AGENT_PUB_ADDR'])
    #     pub.send_multipart([topic, data])

    # def fillout_file(self, filename, template, config_file):
    #
    #     try:
    #         config = json.loads(open(config_file, 'r').read())
    #     except Exception as e:
    #         sys.stderr.write (str(e))
    #         raise PlatformWrapperError("Could not load configuration file for tests")
    #
    #     config['tmpdir'] = self.tmpdir
    #
    #     outfile = os.path.join(self.tmpdir, filename)
    #     with closing(open(outfile, 'w')) as cfg:
    #         cfg.write(template.format(**config))
    #
    #     return outfile

    def direct_sign_agentpackage_creator(self, package):
        assert (RESTRICTED), "Auth not available"
        print ("wrapper.certsobj", self.certsobj.cert_dir)
        assert(auth.sign_as_creator(package, 'creator', certsobj=self.certsobj)), "Signing as {} failed.".format('creator')


    def direct_sign_agentpackage_admin(self, package):
        assert (RESTRICTED), "Auth not available"
        assert(auth.sign_as_admin(package, 'admin', certsobj=self.certsobj)), "Signing as {} failed.".format('admin')


    def direct_sign_agentpackage_initiator(self, package, config_file, contract):
        assert (RESTRICTED), "Auth not available"
        files = {"config_file":config_file,"contract":contract}
        assert(auth.sign_as_initiator(package, 'initiator', files=files,
                                      certsobj=self.certsobj)), "Signing as {} failed.".format('initiator')

    def _aip(self):
        opts = type('Options', (), self.opts)
        aip = AIPplatform(opts)
        aip.setup()
        return aip

    def _install_agent(self, wheel_file, start):
        aip = self._aip()
        auuid = aip.install_agent(wheel_file)
        assert auuid is not None
        if start:
            self.logit('STARTING: {}'.format(wheel_file))
            status = self.start_agent(auuid)
            #aip.start_agent(auuid)
            #status = aip.agent_status(auuid)
            self.logit('STATUS NOW: {}'.format(status))
            assert status > 0

        return auuid

    def install_multiple_agents(self, agent_configs):
        """
        Installs mutltiple agents on the platform.

        :param agent_configs:list
            A list of 3-tuple that allows the configuration of a platform
            in a single go.  The tuple order is
            1. path to the agent directory.
            2. configuration data (either file or json data)
            3. Whether the agent should be started or not.

        :return:list:
            A list of uuid's associated with the agents that were installed.


        :Note:
            In order for this method to be called the platform must be
            currently running.
        """
        if not self.is_running():
            raise PlatformWrapperError("Instance isn't running!")
        results = []

        for path, config, start  in agent_configs:
            results = self.install_agent(agent_dir=path, config_file=config,
                                         start=start)

        return results

    def install_agent(self, agent_wheel=None, agent_dir=None, config_file=None,
        start=True):
        '''Install and optionally start an agent on the platform.

            This function allows installation from an agent wheel or an
            agent directory (NOT BOTH).  If an agent_wheel is specified then
            it is assumed to be ready for installation (has a config file).
            If an agent_dir is specified then a config_file file must be
            specified or if it is not specified then it is assumed that the
            file agent_dir/config is to be used as the configuration file.  If
            none of these exist then an assertion error will be thrown.

            This function will return with a uuid of the installed agent.
        '''

        assert self.is_running()
        assert agent_wheel or agent_dir

        if agent_wheel:
            assert not agent_dir
            assert not config_file
            assert os.path.exists(agent_wheel)
            wheel_file = agent_wheel

        if agent_dir:
            assert not agent_wheel
            if not config_file:
                assert os.path.exists(os.path.join(agent_dir, "config"))
                config_file = os.path.join(agent_dir, "config")
            else:
                if isinstance(config_file, dict):
                    from os.path import join, basename
                    temp_config=join(self.volttron_home, basename(agent_dir) + "_config_file")
                    with open(temp_config,"w") as fp:
                        fp.write(json.dumps(config_file))
                    config_file = temp_config
            self.logit('Building agent package')
            wheel_file = self.build_agentpackage(agent_dir, config_file)
            assert wheel_file

        agent_uuid = self._install_agent(wheel_file, start)

        assert agent_uuid is not None

        if start:
            assert self.is_agent_running(agent_uuid)

        return agent_uuid

    def start_agent(self, agent_uuid):
        self.logit('Starting agent {}'.format(agent_uuid))
        self.logit("VOLTTRONO_HOME SETTING: {}".format(os.environ['VOLTTRON_HOME']))
        cmd = ['volttron-ctl', 'start', agent_uuid]
        p = Popen(cmd, env=self.env,
                  stdout=sys.stdout, stderr=sys.stderr)
        p.wait()

        # Confirm agent running
        cmd = ['volttron-ctl', 'status', agent_uuid]
        res = subprocess.check_output(cmd, env=self.env)
        assert 'running' in res
        pidpos = res.index('[') + 1
        pidend = res.index(']')
        pid = int(res[pidpos: pidend])

        self._started_pids.append(pid)
        return int(pid)

    def stop_agent(self, agent_uuid):
        # Confirm agent running
        _log.debug("STOPPING AGENT: {}".format(agent_uuid))
        try:
            cmd = ['volttron-ctl', 'stop', agent_uuid]
            res = subprocess.check_output(cmd, env=self.env)
        except CalledProcessError as ex:
            _log.error("Exception: {}".format(ex))
        return self.agent_status(agent_uuid)

    def list_agents(self):
        aip = self._aip()
        return aip.list_agents()

    def remove_agent(self, agent_uuid):
        """Remove the agent specified by agent_uuid"""
        _log.debug("REMOVING AGENT: {}".format(agent_uuid))
        try:
            cmd = ['volttron-ctl', 'remove', agent_uuid]
            res = subprocess.check_output(cmd, env=self.env)
        except CalledProcessError as ex:
            _log.error("Exception: {}".format(ex))
        return self.agent_status(agent_uuid)

    def is_agent_running(self, agent_uuid):
        return self.agent_status(agent_uuid) is not None

    def agent_status(self, agent_uuid):
        _log.debug("AGENT_STATUS: {}".format(agent_uuid))
        # Confirm agent running
        cmd = ['volttron-ctl', 'status', agent_uuid]
        pid = None
        try:
            res = subprocess.check_output(cmd, env=self.env)

            try:
                pidpos = res.index('[') + 1
                pidend = res.index(']')
                pid = int(res[pidpos: pidend])
            except:
                pid = None
        except CalledProcessError as ex:
            _log.error("Exception: {}".format(ex))

        return pid

    def build_agentpackage(self, agent_dir, config_file):
        assert os.path.exists(agent_dir)
        assert os.path.exists(config_file)
        wheel_path = packaging.create_package(agent_dir,
                                              self.packaged_dir)
        packaging.add_files_to_package(wheel_path, {
            'config_file': os.path.join('./', config_file)
        })

        return wheel_path

    # def direct_build_agentpackage(self, agent_dir):
    #     self.logit("Building agent_directory ", agent_dir)
    #     wheel_path = packaging.create_package(os.path.join('./', agent_dir),
    #                                           self.packaged_dir)
    #
    #     return wheel_path
    #
    # def direct_send_agent(self, package, target):
    #     pparams = [VCTRL, SEND_AGENT, target, package]
    #     print (pparams, "CWD", os.getcwd())
    #     send_process = subprocess.call(pparams, env=self.env)
    #     print ("Done sending to", target)
    #
    # def direct_configure_agentpackage(self, agent_wheel, config_file):
    #     packaging.add_files_to_package(agent_wheel, {
    #                             'config_file':os.path.join('./', config_file)
    #                         })
    #
    #

#     def direct_build_install_agent(self, agent_dir, config_file):
#         agent_wheel = self.build_agentpackage(agent_dir=agent_dir,
#             config_file=config_file)
#         self.direct_configure_agentpackage(agent_wheel, config_file)
#         assert(agent_wheel is not None,"Agent wheel was not built")
#
#         uuid = self.test_aip.install_agent(agent_wheel)
#         #aip volttron_home, verify_agents
#         return uuid
# #         conn.call.start_agent()



    # def direct_build_install_run_agent(self, agent_dir, config_file):
    #     agent_uuid = self.direct_build_install_agent(agent_dir, config_file)
    #     self.direct_start_agent(agent_uuid)
    #     return agent_uuid
    #
    # def direct_build_send_agent(self, agent_dir, config_file, target):
    #     agent_uuid = self.direct_buid_install_agent(agent_dir, config_file)
    #     self.direct_start_agent(agent_uuid)
    #     return agent_uuid


    def confirm_agent_running(self, agent_name, max_retries=5, timeout_seconds=2):
        running = False
        retries = 0
        while (not running and retries < max_retries):
            status = self.test_aip.status_agents()
            print ("Status", status)
            if len(status) > 0:
                status_name = status[0][1]
                assert status_name == agent_name

                assert len(status[0][2]) == 2, 'Unexpected agent status message'
                status_agent_status = status[0][2][1]
                running = not isinstance(status_agent_status, int)
            retries += 1
            time.sleep(timeout_seconds)
        return running


    # def direct_stop_agent(self, agent_uuid):
    #     result = self.conn.call.stop_agent(agent_uuid)
    #     print result


    def shutdown_platform(self):
        '''Stop platform here

           This function will shutdown the platform and attempt to kill any
           process that the platformwrapper has started.
        '''
        import signal
        self.logit('shutting down platform: PIDS: {}'.format(self._started_pids))
        while self._started_pids:
            pid = self._started_pids.pop()
            self.logit('ending pid: {}'.format(pid))
            try:
                os.kill(pid, signal.SIGTERM)
            except:
                self.logit('could not kill: {} '.format(pid))
        if self._p_process != None:
            try:
                gevent.sleep(0.2)
                self._p_process.terminate()
                gevent.sleep(0.2)
            except OSError:
                self.logit('Platform process was terminated.')
        else:
            self.logit("platform process was null")



        if self.use_twistd and self._t_process != None:
            self._t_process.kill()
            self._t_process.wait()
        elif self.use_twistd:
            self.logit("twistd process was null")
        # if not self.skip_cleanup:
        #     shutil.rmtree(self.volttron_home, ignore_errors=True)


def mergetree(src, dst, symlinks=False, ignore=None):
    if not os.path.exists(dst):
        os.makedirs(dst)
    for item in os.listdir(src):
        s = os.path.join(src, item)
        d = os.path.join(dst, item)
        if os.path.isdir(s):
            mergetree(s, d, symlinks, ignore)
        else:
            if not os.path.exists(d) or os.stat(src).st_mtime - os.stat(dst).st_mtime > 1:
                shutil.copy2(s, d)<|MERGE_RESOLUTION|>--- conflicted
+++ resolved
@@ -188,13 +188,8 @@
     def allow_all_connections(self):
         """ Add a /.*/ entry to the auth.json file.
         """
-<<<<<<< HEAD
         entry = AuthEntry(credentials="/.*/")
         authfile = AuthFile(self.volttron_home + "/auth.json")
-=======
-        entry = AuthEntry(credentials="/CURVE:.*/")
-        authfile = AuthFile(self.volttron_home+"/auth.json")
->>>>>>> 8de0ac48
         authfile.add(entry)
 
     def build_agent(self, address=None, should_spawn=True, identity=None,
@@ -282,13 +277,8 @@
         return auth, auth_path
 
     def _append_allow_curve_key(self, publickey):
-<<<<<<< HEAD
         entry = AuthEntry(credentials=publickey)
         authfile = AuthFile(self.volttron_home + "/auth.json")
-=======
-        entry = AuthEntry(credentials="CURVE:{}".format(publickey))
-        authfile = AuthFile(self.volttron_home+"/auth.json")
->>>>>>> 8de0ac48
         authfile.add(entry)
 
     def add_vc(self):

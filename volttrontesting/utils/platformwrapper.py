--- conflicted
+++ resolved
@@ -170,8 +170,7 @@
 
 
     def build_agent(self, address=None, should_spawn=True, identity=None,
-<<<<<<< HEAD
-                    publickey=None, secretkey=None, serverkey=None):
+                    publickey=None, secretkey=None, serverkey=None, **kwargs):
         """ Build an agent connnected to the passed bus.
 
         By default the current instance that this class wraps will be the
@@ -185,21 +184,13 @@
         :param serverkey:
         :return:
         """
-=======
-                    publickey=None, secretkey=None, serverkey=None, **kwargs):
->>>>>>> d22bdffb
         _log.debug('BUILD GENERIC AGENT')
         if address is None:
             address = self.vip_address[0]
 
         agent = Agent(address=address, identity=identity, publickey=publickey,
-<<<<<<< HEAD
-                      secretkey=secretkey, serverkey=serverkey)
-        print('full tcp address: {}'.format(agent.core.address))
-=======
                       secretkey=secretkey, serverkey=serverkey, **kwargs)
         print('platformwrapper.build_agent.address: {}'.format(address))
->>>>>>> d22bdffb
 
         # Automatically add agent's credentials to auth.json file
         if publickey:

# -*- coding: utf-8 -*- {{{
# vim: set fenc=utf-8 ft=python sw=4 ts=4 sts=4 et:
#
# Copyright 2019, Battelle Memorial Institute.
#
# Licensed under the Apache License, Version 2.0 (the "License");
# you may not use this file except in compliance with the License.
# You may obtain a copy of the License at
#
# http://www.apache.org/licenses/LICENSE-2.0
#
# Unless required by applicable law or agreed to in writing, software
# distributed under the License is distributed on an "AS IS" BASIS,
# WITHOUT WARRANTIES OR CONDITIONS OF ANY KIND, either express or implied.
# See the License for the specific language governing permissions and
# limitations under the License.
#
# This material was prepared as an account of work sponsored by an agency of
# the United States Government. Neither the United States Government nor the
# United States Department of Energy, nor Battelle, nor any of their
# employees, nor any jurisdiction or organization that has cooperated in the
# development of these materials, makes any warranty, express or
# implied, or assumes any legal liability or responsibility for the accuracy,
# completeness, or usefulness or any information, apparatus, product,
# software, or process disclosed, or represents that its use would not infringe
# privately owned rights. Reference herein to any specific commercial product,
# process, or service by trade name, trademark, manufacturer, or otherwise
# does not necessarily constitute or imply its endorsement, recommendation, or
# favoring by the United States Government or any agency thereof, or
# Battelle Memorial Institute. The views and opinions of authors expressed
# herein do not necessarily state or reflect those of the
# United States Government or any agency thereof.
#
# PACIFIC NORTHWEST NATIONAL LABORATORY operated by
# BATTELLE for the UNITED STATES DEPARTMENT OF ENERGY
# under Contract DE-AC05-76RL01830
# }}}

# These need to be importable by bootstrap.py. If we put them in
# setup.py the import may fail if setuptools in not installed
# in the global python3.

option_requirements = [
    ('pyzmq', ['--zmq=bundled']),
]

install_requires = [
    'gevent',
    'grequests',
    'requests',
    'ply',
    'psutil',
    'python-dateutil',
    'pytz',
    'PyYAML',
    'pyzmq',
    'setuptools',
    'tzlocal',
    'pyOpenSSL==19.0.0',
    'cryptography==2.3',
    # Cross platform way of handling changes in file/directories.
    # https://github.com/Bogdanp/watchdog_gevent
    'watchdog-gevent',
    'wheel==0.30'
]

extras_require = {
    'crate': [  # crate databases
        'crate'
    ],
    'databases': [  # Support for all known databases
        'mysql-connector-python-rf',
        'pymongo',
        'crate',
        'influxdb',
        'psycopg2-binary'
<<<<<<< HEAD
    ],
    'postgres': [  # numpy and pandas for applications
        'psycopg2-binary'
=======
>>>>>>> a86a3de0
    ],
    'dnp3': [  # dnp3 agent requirements.
        'pydnp3'
    ],
    'documentation': [  # Requirements for building the documentation
        'mock',
        'mysql-connector-python-rf',
        'psutil',
        'pymongo',
        'Sphinx',
        'recommonmark',
        'sphinx-rtd-theme'
    ],
    'drivers': [
        'pymodbus',
        'bacpypes==0.16.7',
        'modbus-tk',
        'pyserial'
    ],
    'influxdb': [  # influxdb historian requirements.
        'influxdb'
    ],
    'market': [  # Requirements for the market service
        'numpy',
        'transitions',
    ],
    'mongo': [  # mongo databases
        'pymongo',
    ],
    'mysql': [  # mysql databases
        'mysql-connector-python-rf',
    ],
    'pandas': [  # numpy and pandas for applications
        'numpy',
        'pandas',
    ],
    'postgres': [  # numpy and pandas for applications
        'psycopg2-binary'
    ],
    'testing': [  # Testing infrastructure dependencies
        'mock',
        'pytest',
        'pytest-timeout',
        'websocket-client',
        # Allows us to compare nested dictionaries easily.
        'deepdiff'
    ],
    'rabbitmq': [
        'gevent-pika'
    ],
    'web': [    # Web support for launching web based agents including ssl and json web tokens.
        'ws4py',
        'PyJWT',
        'Jinja2',
        'passlib',
        'argon2-cffi',
        'Werkzeug'
    ],
    'weather': [
        'Pint'
    ],
}<|MERGE_RESOLUTION|>--- conflicted
+++ resolved
@@ -74,12 +74,6 @@
         'crate',
         'influxdb',
         'psycopg2-binary'
-<<<<<<< HEAD
-    ],
-    'postgres': [  # numpy and pandas for applications
-        'psycopg2-binary'
-=======
->>>>>>> a86a3de0
     ],
     'dnp3': [  # dnp3 agent requirements.
         'pydnp3'

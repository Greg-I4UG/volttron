# -*- coding: utf-8 -*- {{{
# vim: set fenc=utf-8 ft=python sw=4 ts=4 sts=4 et:

# Copyright (c) 2013, Battelle Memorial Institute
# All rights reserved.
#
# Redistribution and use in source and binary forms, with or without
# modification, are permitted provided that the following conditions
# are met:
#
# 1. Redistributions of source code must retain the above copyright
#    notice, this list of conditions and the following disclaimer.
# 2. Redistributions in binary form must reproduce the above copyright
#    notice, this list of conditions and the following disclaimer in
#    the documentation and/or other materials provided with the
#    distribution.
#
# THIS SOFTWARE IS PROVIDED BY THE COPYRIGHT HOLDERS AND CONTRIBUTORS
# "AS IS" AND ANY EXPRESS OR IMPLIED WARRANTIES, INCLUDING, BUT NOT
# LIMITED TO, THE IMPLIED WARRANTIES OF MERCHANTABILITY AND FITNESS FOR
# A PARTICULAR PURPOSE ARE DISCLAIMED. IN NO EVENT SHALL THE COPYRIGHT
# OWNER OR CONTRIBUTORS BE LIABLE FOR ANY DIRECT, INDIRECT, INCIDENTAL,
# SPECIAL, EXEMPLARY, OR CONSEQUENTIAL DAMAGES (INCLUDING, BUT NOT
# LIMITED TO, PROCUREMENT OF SUBSTITUTE GOODS OR SERVICES; LOSS OF USE,
# DATA, OR PROFITS; OR BUSINESS INTERRUPTION) HOWEVER CAUSED AND ON ANY
# THEORY OF LIABILITY, WHETHER IN CONTRACT, STRICT LIABILITY, OR TORT
# (INCLUDING NEGLIGENCE OR OTHERWISE) ARISING IN ANY WAY OUT OF THE USE
# OF THIS SOFTWARE, EVEN IF ADVISED OF THE POSSIBILITY OF SUCH DAMAGE.
#
# The views and conclusions contained in the software and documentation
# are those of the authors and should not be interpreted as representing
# official policies, either expressed or implied, of the FreeBSD
# Project.
#
# This material was prepared as an account of work sponsored by an
# agency of the United States Government.  Neither the United States
# Government nor the United States Department of Energy, nor Battelle,
# nor any of their employees, nor any jurisdiction or organization that
# has cooperated in the development of these materials, makes any
# warranty, express or implied, or assumes any legal liability or
# responsibility for the accuracy, completeness, or usefulness or any
# information, apparatus, product, software, or process disclosed, or
# represents that its use would not infringe privately owned rights.
#
# Reference herein to any specific commercial product, process, or
# service by trade name, trademark, manufacturer, or otherwise does not
# necessarily constitute or imply its endorsement, recommendation, or
# favoring by the United States Government or any agency thereof, or
# Battelle Memorial Institute. The views and opinions of authors
# expressed herein do not necessarily state or reflect those of the
# United States Government or any agency thereof.
#
# PACIFIC NORTHWEST NATIONAL LABORATORY
# operated by BATTELLE for the UNITED STATES DEPARTMENT OF ENERGY
# under Contract DE-AC05-76RL01830
# }}}
import csv
from datetime import datetime, timedelta as td
import logging
import sys
import datetime
import re

from dateutil.parser import parse

from volttron.platform.agent import BaseAgent, PublishMixin, matching, utils
from volttron.platform.agent.driven import ConversionMapper
from volttron.platform.agent.utils import jsonapi
from volttron.platform.messaging import (headers as headers_mod, topics)
from copy import deepcopy

__author1__ = 'Craig Allwardt <craig.allwardt@pnnl.gov>'
__author2__ = 'Robert Lutes <robert.lutes@pnnl.gov>'
__copyright__ = 'Copyright (c) 2015, Battelle Memorial Institute'
__license__ = 'FreeBSD'


def DrivenAgent(config_path, **kwargs):
    '''Driven harness for deployment of OpenEIS applications in VOLTTRON.'''
    config = utils.load_config(config_path)
    arguments = config.get('arguments', None)
    assert arguments
    from_file = arguments.get('From File', False)
    mode = True if config.get('mode', 'PASSIVE') == 'ACTIVE' else False
    validation_error = ''
    device = dict((key, config['device'][key])
                  for key in ['campus', 'building'])
    subdevices = []
    conv_map = config.get('conversion_map')
    map_names = {}
    for key, value in conv_map.items():
        map_names[key.lower() if isinstance(key, str) else key] = value
    # this implies a sub-device listing
    multiple_dev = isinstance(config['device']['unit'], dict)
    if multiple_dev:
        # Assumption that there will be only one entry in the dictionary.
        units = config['device']['unit'].keys()
    for item in units:
        subdevices.extend(config['device']['unit'][item]['subdevices'])
        # modify the device dict so that unit is now pointing to unit_name
    agent_id = config.get('agentid')
    device.update({'unit': units})
    _analysis = deepcopy(device)
    _analysis_name = config.get('device').get('analysis_name', 'analysis_name')
    _analysis.update({'analysis_name': _analysis_name})
    if not device:
        validation_error += 'Invalid agent_id specified in config\n'
    if not device:
        validation_error += 'Invalid device path specified in config\n'
    actuator_id = (
        agent_id + '_' + "{campus}/{building}/{unit}".format(**device)
    )
    application = config.get('application')
    if not application:
        validation_error += 'Invalid application specified in config\n'
    utils.setup_logging()
    _log = logging.getLogger(__name__)
    logging.basicConfig(level=logging.debug,
                        format='%(asctime)s   %(levelname)-8s %(message)s',
                        datefmt='%m-%d-%y %H:%M:%S')
    if validation_error:
        _log.error(validation_error)
        raise ValueError(validation_error)
    
    # Collapse the arguments on top of the config file.
    config.update(config.get('arguments'))
    converter = ConversionMapper()
    output_file = config.get('output_file')
    base_dev = "devices/{campus}/{building}/".format(**device)
    devices_topic = (
        base_dev + '({})(/.*)?/all$'
        .format('|'.join(re.escape(p) for p in units)))
    klass = _get_class(application)
    # This instances is used to call the applications run method when
    # data comes in on the message bus.  It is constructed here
    # so that_process_results each time run is called the application
    # can keep it state.
    app_instance = klass(**config)

    class Agent(PublishMixin, BaseAgent):
        '''Agent listens to message bus device and runs when data is published.
        '''
        def __init__(self, **kwargs):
            super(Agent, self).__init__(**kwargs)
            self._update_event = None
            self._update_event_time = None
            self.keys = None
            # master is where we copy from to get a poppable list of
            # subdevices that should be present before we run the analysis.
            self._master_subdevices = subdevices
            self._needed_subdevices = []
            self._master_devices = units
            self._subdevice_values = {}
            self._needed_devices = []
            self._device_values = {}
            self._initialize_devices()
            self.received_input_datetime = None
            self._kwargs = kwargs
            self.commands = {}
            self.current_point = None
            self.current_key = None
            if output_file is not None:
                with open(output_file, 'w') as writer:
                    writer.close()
            self._header_written = False

        def _initialize_devices(self):
            self._needed_subdevices = deepcopy(self._master_subdevices)
            self._needed_devices = deepcopy(self._master_devices)
            self._subdevice_values = {}
            self._device_values = {}

        def _should_run_now(self):
            # Assumes the unit/all values will have values.
            if not len(self._device_values.keys()) > 0:
                return False
            return not (len(self._needed_subdevices) > 0 or
                        len(self._needed_devices) > 0)

        @matching.match_regex(devices_topic)
        def on_rec_analysis_message(self, topic, headers, message, matched):
            # Do the analysis based upon the data passed (the old code).
            # print self._subdevice_values, self._device_values
            obj = jsonapi.loads(message[0])
            dev_list = topic.split('/')
            device_or_subdevice = dev_list[-2]
            device_id = [dev for dev in self._master_devices
                         if dev == device_or_subdevice]
            subdevice_id = [dev for dev in self._master_subdevices
                            if dev == device_or_subdevice]
            if not device_id and not subdevice_id:
                return
            if isinstance(device_or_subdevice, unicode):
                device_or_subdevice = (
                    device_or_subdevice.decode('utf-8').encode('ascii')
                )

            def agg_subdevice(obj):
                sub_obj = {}
                for key, value in obj.items():
                    sub_key = ''.join([key, '_', device_or_subdevice])
                    sub_obj[sub_key] = value
                if len(dev_list) > 5:
                    self._subdevice_values.update(sub_obj)
                    self._needed_subdevices.remove(device_or_subdevice)
                else:
                    self._device_values.update(sub_obj)
                    self._needed_devices.remove(device_or_subdevice)
                return
            # The below if statement is used to distinguish between unit/all
            # and unit/sub-device/all
            if (device_or_subdevice not in self._needed_devices and
                    device_or_subdevice not in self._needed_subdevices):
                _log.error("Warning device values already present, "
                           "reinitializing")
                self._initialize_devices()
            agg_subdevice(obj)
            if self._should_run_now():
                field_names = {}
                self._device_values.update(self._subdevice_values)
                for k, v in self._device_values.items():
                    field_names[k.lower() if isinstance(k, str) else k] = v
                if not converter.initialized and \
                        conv_map is not None:
                    converter.setup_conversion_map(
                        map_names,
                        field_names
                    )
                if from_file:
                    _timestamp = parse(headers.get('Date'), fuzzy=True)
                    self.received_input_datetime = _timestamp
                else:
                    _timestamp = datetime.datetime.now()
                    self.received_input_datetime = datetime.datetime.utcnow()

                obj = converter.process_row(field_names)
                results = app_instance.run(_timestamp, obj)
                # results = app_instance.run(
                # dateutil.parser.parse(self._subdevice_values['Timestamp'],
                #                       fuzzy=True), self._subdevice_values)
                self._process_results(results)
                self._initialize_devices()
            else:
                needed = deepcopy(self._needed_devices)
                needed.extend(self._needed_subdevices)
                _log.info("Still need {} before running."
                          .format(needed))

        def _process_results(self, results):
            '''Run driven application with converted data and write the app
            results to a file or database.
            '''
            _log.debug('Processing Results!')
            for key, value in results.commands.iteritems():
                _log.debug("COMMAND: {}->{}".format(key, value))
            for value in results.log_messages:
                _log.debug("LOG: {}".format(value))
            for key, value in results.table_output.iteritems():
                _log.debug("TABLE: {}->{}".format(key, value))
            if output_file is not None:
                if len(results.table_output.keys()) > 0:
                    for _, v in results.table_output.items():
                        fname = output_file  # +"-"+k+".csv"
                        for r in v:
                            with open(fname, 'a+') as f:
                                keys = r.keys()
                                fout = csv.DictWriter(f, keys)
                                if not self._header_written:
                                    fout.writeheader()
                                    self._header_written = True
                                # if not header_written:
                                    # fout.writerow(keys)
                                fout.writerow(r)
                                f.close()
            # publish to message bus.
            if len(results.table_output.keys()) > 0:
                headers = {
                    headers_mod.CONTENT_TYPE: headers_mod.CONTENT_TYPE.JSON,
                    headers_mod.DATE: str(self.received_input_datetime),
                }
                for _, v in results.table_output.items():
                    for r in v:
                        for key, value in r.iteritems():
                            if isinstance(value, bool):
                                value = int(value)
                            for item in units:
                                _analysis['unit'] = item
                                analysis_topic = topics.ANALYSIS_VALUE(
                                    point=key, **_analysis)
<<<<<<< HEAD
                                    
=======
                                if isinstance(value, datetime.datetime):
                                    value = value.isoformat()
>>>>>>> a2f2ff7d
                                self.publish_json(analysis_topic,
                                                  headers, value)

            if results.commands and mode:
                self.commands = results.commands
                if self.keys is None:
                    self.keys = self.commands.keys()
                self.schedule_task()

        def schedule_task(self):
            '''Schedule access to modify device controls.'''
            _log.debug('Schedule Device Access')
            headers = {
                'type':  'NEW_SCHEDULE',
                'requesterID': agent_id,
                'taskID': actuator_id,
                'priority': 'LOW'
                }
            start = datetime.datetime.now()
            end = start + td(seconds=30)
            start = str(start)
            end = str(end)
            self.publish_json(topics.ACTUATOR_SCHEDULE_REQUEST(), headers,
                              [["{campus}/{building}/{unit}".format(**device),
                                start, end]])

        def command_equip(self):
            '''Execute commands on configured device.'''
            self.current_key = self.keys[0]
            value = self.commands[self.current_key]
            headers = {
                'Content-Type': 'text/plain',
                'requesterID': agent_id,
                }
            self.publish(topics.ACTUATOR_SET(point=self.current_key, **device),
                         headers, str(value))

        @matching.match_headers({headers_mod.REQUESTER_ID: agent_id})
        @matching.match_exact(topics.ACTUATOR_SCHEDULE_RESULT())
        def schedule_result(self, topic, headers, message, match):
            '''Actuator response (FAILURE, SUCESS).'''
            _log.debug('Actuator Response')
            msg = jsonapi.loads(message[0])
            msg = msg['result']
            _log.debug('Schedule Device ACCESS')
            if self.keys:
                if msg == "SUCCESS":
                    self.command_equip()
                elif msg == "FAILURE":
                    _log.debug('Auto-correction of device failed.')

        @matching.match_headers({headers_mod.REQUESTER_ID: agent_id})
        @matching.match_glob(topics.ACTUATOR_VALUE(point='*', **device))
        def on_set_result(self, topic, headers, message, match):
            '''Setting of point on device was successful.'''
            _log.debug('Set Success:  {point} - {value}'
                       .format(point=self.current_key,
                               value=str(self.commands[self.current_key])))
            _log.debug('set_point({}, {})'.
                       format(self.current_key,
                              self.commands[self.current_key]))
            self.keys.remove(self.current_key)
            if self.keys:
                self.command_equip()
            else:
                _log.debug('Done with Commands - Release device lock.')
                headers = {
                    'type': 'CANCEL_SCHEDULE',
                    'requesterID': agent_id,
                    'taskID': actuator_id
                    }
                self.publish_json(topics.ACTUATOR_SCHEDULE_REQUEST(),
                                  headers, {})
                self.keys = None

        @matching.match_headers({headers_mod.REQUESTER_ID: agent_id})
        @matching.match_glob(topics.ACTUATOR_ERROR(point='*', **device))
        def on_set_error(self, topic, headers, message, match):
            '''Setting of point on device failed, log failure message.'''
            _log.debug('Set ERROR')
            msg = jsonapi.loads(message[0])
            msg = msg['type']
            _log.debug('Actuator Error: ({}, {}, {})'.
                       format(msg,
                              self.current_key,
                              self.commands[self.current_key]))
            self.keys.remove(self.current_key)
            if self.keys:
                self.command_equip()
            else:
                headers = {
                    'type':  'CANCEL_SCHEDULE',
                    'requesterID': agent_id,
                    'taskID': actuator_id
                    }
                self.publish_json(topics.ACTUATOR_SCHEDULE_REQUEST(),
                                  headers, {})
                self.keys = None

    Agent.__name__ = 'DrivenLoggerAgent'
    return Agent(**kwargs)


def _get_class(kls):
    '''Get driven application information.'''
    parts = kls.split('.')
    module = ".".join(parts[:-1])
    main_mod = __import__(module)
    for comp in parts[1:]:
        main_mod = getattr(main_mod, comp)
    return main_mod


def main(argv=sys.argv):
    ''' Main method.'''
    utils.default_main(DrivenAgent,
                       description='Example VOLTTRON platform™ driven agent',
                       argv=argv)


if __name__ == '__main__':
    # Entry point for script
    try:
        sys.exit(main())
    except KeyboardInterrupt:
        pass<|MERGE_RESOLUTION|>--- conflicted
+++ resolved
@@ -287,12 +287,7 @@
                                 _analysis['unit'] = item
                                 analysis_topic = topics.ANALYSIS_VALUE(
                                     point=key, **_analysis)
-<<<<<<< HEAD
-                                    
-=======
-                                if isinstance(value, datetime.datetime):
-                                    value = value.isoformat()
->>>>>>> a2f2ff7d
+
                                 self.publish_json(analysis_topic,
                                                   headers, value)
 

--- conflicted
+++ resolved
@@ -77,74 +77,69 @@
 
 def DrivenAgent(config_path, **kwargs):
     '''Driven harness for deployment of OpenEIS applications in VOLTTRON.'''
-    conf = utils.load_config(config_path)
-    arguments = conf.get('arguments', None)
+    config = utils.load_config(config_path)
+    arguments = config.get('arguments', None)
     assert arguments
     from_file = arguments.get('From File', False)
+    mode = True if config.get('mode', 'PASSIVE') == 'ACTIVE' else False
+    validation_error = ''
+    device = dict((key, config['device'][key])
+                  for key in ['campus', 'building'])
+    subdevices = []
+    conv_map = config.get('conversion_map')
+    map_names = {}
+    for key, value in conv_map.items():
+        map_names[key.lower() if isinstance(key, str) else key] = value
+    # this implies a sub-device listing
+    multiple_dev = isinstance(config['device']['unit'], dict)
+    if multiple_dev:
+        # Assumption that there will be only one entry in the dictionary.
+        units = config['device']['unit'].keys()
+    for item in units:
+        subdevices.extend(config['device']['unit'][item]['subdevices'])
+        # modify the device dict so that unit is now pointing to unit_name
+    agent_id = config.get('agentid')
+    device.update({'unit': units})
+    _analysis = deepcopy(device)
+    _analysis_name = config.get('device').get('analysis_name', 'analysis_name')
+    _analysis.update({'analysis_name': _analysis_name})
+    if not device:
+        validation_error += 'Invalid agent_id specified in config\n'
+    if not device:
+        validation_error += 'Invalid device path specified in config\n'
+    actuator_id = (
+        agent_id + '_' + "{campus}/{building}/{unit}".format(**device)
+    )
+    application = config.get('application')
+    if not application:
+        validation_error += 'Invalid application specified in config\n'
     utils.setup_logging()
     _log = logging.getLogger(__name__)
     logging.basicConfig(level=logging.debug,
                         format='%(asctime)s   %(levelname)-8s %(message)s',
                         datefmt='%m-%d-%y %H:%M:%S')
-    mode = True if conf.get('mode', 'PASSIVE') == 'ACTIVE' else False
-    validation_error = ''
-    device = dict((key, conf['device'][key]) for key in ['campus', 'building'])
-    subdevices = []
-    conv_map = conf.get('conversion_map')
-    map_names = {}
-    for key, value in conv_map.items():
-        map_names[key.lower() if isinstance(key, str) else key] = value
-
-    # this implies a sub-device listing
-    multiple_dev = isinstance(conf['device']['unit'], dict)
-    if multiple_dev:
-        units = conf['device']['unit'].keys()
-
-    for item in units:
-        # modify the device dict so that unit is now pointing to unit_name
-        subdevices.extend(conf['device']['unit'][item]['subdevices'])
-
-    agent_id = conf.get('agentid')
-    device.update({'unit': units})
-    _analysis = deepcopy(device)
-    _analysis_name = conf.get('device').get('analysis_name', 'analysis_name')
-    _analysis.update({'analysis_name': _analysis_name})
-
-    if not device:
-        validation_error += 'Invalid agent_id specified in config\n'
-    if not device:
-        validation_error += 'Invalid device path specified in config\n'
-    actuator_id = (
-        agent_id + '_' + "{campus}/{building}/{unit}".format(**device))
-
-    application = conf.get('application')
-    if not application:
-        validation_error += 'Invalid application specified in conf\n'
     if validation_error:
         _log.error(validation_error)
         raise ValueError(validation_error)
-
-    conf.update(conf.get('arguments'))
+    
+    # Collapse the arguments on top of the config file.
+    config.update(config.get('arguments'))
     converter = ConversionMapper()
-    output_file = conf.get('output_file')
+    output_file = config.get('output_file')
     base_dev = "devices/{campus}/{building}/".format(**device)
     devices_topic = (
-<<<<<<< HEAD
-        base_dev + '({})(/.*)?/all$'.format('|'.join(re.escape(p) for p in units)))
-=======
         base_dev + '({})(/.*)?/all$'
         .format('|'.join(re.escape(p) for p in units)))
     
     unittype_map = config.get('unittype_map', None)
     assert unittype_map
     
->>>>>>> c7058971
     klass = _get_class(application)
     # This instances is used to call the applications run method when
     # data comes in on the message bus.  It is constructed here
     # so that_process_results each time run is called the application
     # can keep it state.
-    app_instance = klass(**conf)
+    app_instance = klass(**config)
 
     class Agent(PublishMixin, BaseAgent):
         '''Agent listens to message bus device and runs when data is published.
@@ -154,9 +149,8 @@
             self._update_event = None
             self._update_event_time = None
             self.keys = None
-            self.current_point = None
-            self.current_key = None
-            self.received_input_datetime = None
+            # master is where we copy from to get a poppable list of
+            # subdevices that should be present before we run the analysis.
             self._master_subdevices = subdevices
             self._needed_subdevices = []
             self._master_devices = units
@@ -167,7 +161,8 @@
             self.received_input_datetime = None
             self._kwargs = kwargs
             self.commands = {}
-
+            self.current_point = None
+            self.current_key = None
             if output_file is not None:
                 with open(output_file, 'w') as writer:
                     writer.close()
@@ -188,26 +183,23 @@
 
         @matching.match_regex(devices_topic)
         def on_rec_analysis_message(self, topic, headers, message, matched):
-            '''Subscribe to device data and assemble data set to pass
-
-            to applications.
-            '''
+            # Do the analysis based upon the data passed (the old code).
+            # print self._subdevice_values, self._device_values
             obj = jsonapi.loads(message[0])
-<<<<<<< HEAD
-            
-            # protect against a list being published from the data publisher.
-=======
->>>>>>> c7058971
             if isinstance(obj, list):
                 obj = obj[0]
             dev_list = topic.split('/')
             device_or_subdevice = dev_list[-2]
-            device_id = [dev for dev in self._master_devices if dev == device_or_subdevice]
-            subdevice_id = [dev for dev in self._master_subdevices if dev == device_or_subdevice]
+            device_id = [dev for dev in self._master_devices
+                         if dev == device_or_subdevice]
+            subdevice_id = [dev for dev in self._master_subdevices
+                            if dev == device_or_subdevice]
             if not device_id and not subdevice_id:
                 return
             if isinstance(device_or_subdevice, unicode):
-                device_or_subdevice = (device_or_subdevice.decode('utf-8').encode('ascii'))
+                device_or_subdevice = (
+                    device_or_subdevice.decode('utf-8').encode('ascii')
+                )
 
             def agg_subdevice(obj):
                 sub_obj = {}
@@ -229,7 +221,6 @@
                            "reinitializing")
                 self._initialize_devices()
             agg_subdevice(obj)
-
             if self._should_run_now():
                 field_names = {}
                 self._device_values.update(self._subdevice_values)

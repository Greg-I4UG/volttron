--- conflicted
+++ resolved
@@ -127,19 +127,11 @@
 ```
 
 This will build the platform and create a virtual Python environment and
-<<<<<<< HEAD
-dependencies for RabbitMQ. You may need to change the python executable name to match your system.
-This does not install drivers, add `--drivers` to the bootstrap command
-to also install those. It also installs RabbitMQ server as the current user.
-If an install path is provided, path should exists and be writeable. RabbitMQ
-will be installed under `<install dir>/rabbitmq_server-3.7.7` Rest of the
-documentation refers to the directory `<install dir>/rabbitmq_server-3.7.7` as
-=======
+
 dependencies for RabbitMQ. It also installs RabbitMQ server as the current user.
 If an install path is provided, that path should exist and the user should have 
 write permissions. RabbitMQ will be installed under `<install dir>/rabbitmq_server-3.7.7`.
 The rest of the documentation refers to the directory `<install dir>/rabbitmq_server-3.7.7` as
->>>>>>> 9ee79619
 `$RABBITMQ_HOME`
 
 You can check if the RabbitMQ server is installed by checking its status. Please

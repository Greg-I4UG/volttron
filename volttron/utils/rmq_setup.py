# -*- coding: utf-8 -*- {{{
# vim: set fenc=utf-8 ft=python sw=4 ts=4 sts=4 et:
#
# Copyright 2017, Battelle Memorial Institute.
#
# Licensed under the Apache License, Version 2.0 (the "License");
# you may not use this file except in compliance with the License.
# You may obtain a copy of the License at
#
# http://www.apache.org/licenses/LICENSE-2.0
#
# Unless required by applicable law or agreed to in writing, software
# distributed under the License is distributed on an "AS IS" BASIS,
# WITHOUT WARRANTIES OR CONDITIONS OF ANY KIND, either express or implied.
# See the License for the specific language governing permissions and
# limitations under the License.
#
# This material was prepared as an account of work sponsored by an agency of
# the United States Government. Neither the United States Government nor the
# United States Department of Energy, nor Battelle, nor any of their
# employees, nor any jurisdiction or organization that has cooperated in the
# development of these materials, makes any warranty, express or
# implied, or assumes any legal liability or responsibility for the accuracy,
# completeness, or usefulness or any information, apparatus, product,
# software, or process disclosed, or represents that its use would not infringe
# privately owned rights. Reference herein to any specific commercial product,
# process, or service by trade name, trademark, manufacturer, or otherwise
# does not necessarily constitute or imply its endorsement, recommendation, or
# favoring by the United States Government or any agency thereof, or
# Battelle Memorial Institute. The views and opinions of authors expressed
# herein do not necessarily state or reflect those of the
# United States Government or any agency thereof.
#
# PACIFIC NORTHWEST NATIONAL LABORATORY operated by
# BATTELLE for the UNITED STATES DEPARTMENT OF ENERGY
# under Contract DE-AC05-76RL01830
# }}}

"""
RabbitMQ setup script to
1. setup single instance of RabbitMQ VOLTTRON
2. Federation
3. Shovel
"""

import argparse
import logging
import os
import shutil
import subprocess
import time
from socket import getfqdn
from shutil import copy
import gevent
import yaml

from rmq_mgmt import RabbitMQMgmt
from volttron.platform import certs
from volttron.platform import get_home
from volttron.platform.agent.utils import store_message_bus_config
from volttron.utils.prompt import prompt_response, y, y_or_n
from volttron.platform.agent.utils import get_platform_instance_name
from rmq_config_params import RMQConfig

_log = logging.getLogger(os.path.basename(__file__))


def _start_rabbitmq_without_ssl(rmq_config):
    """
    Check if basic RabbitMQ configuration is available. Start RabbitMQ in
    non ssl mode so that we can login as guest to create volttron users,
    exchanges, and vhost.
    :return:
    """
    if not rmq_config.volttron_home:
        rmq_config.volttron_home = get_home()

    rmq_home = rmq_config.rmq_home
    if not rmq_home:
        rmq_home = os.path.join(os.path.expanduser("~"),
                                "rabbitmq_server/rabbitmq_server-3.7.7")
        if os.path.exists(rmq_home):
            os.environ['RABBITMQ_HOME'] = rmq_home
        else:
            print("\nERROR:\n"
                  "Missing key 'rmq_home' in RabbitMQ config and RabbitMQ is "
                  "not installed in default path: \n"
                  "~/rabbitmq_server/rabbitmq_server-3.7.7 \n"
                  "Please set the correct RabbitMQ installation path in "
                  "rabbitmq_config.yml")
            exit(1)
    else:
        if not os.path.exists(rmq_home) or not os.path.exists(os.path.join(
                rmq_home, 'sbin/rabbitmq-server')):
            print("\nERROR:\n"
                  "Invalid rmq-home value ({}). Please fix rmq-home "
                  "in {} and rerun this script".format(
                rmq_home, rmq_config.volttron_rmq_config))
            exit(1)
        else:
            os.environ['RABBITMQ_HOME'] = rmq_home

    rmq_config.set_default_config()

    # attempt to stop
    stop_rabbit(rmq_home, quite=True)
    # mv any existing conf file to backup
    conf = os.path.join(rmq_home, "etc/rabbitmq/rabbitmq.conf")
    if os.path.exists(conf):
        os.rename(conf, os.path.join(rmq_home,
                                     "etc/rabbitmq/rabbitmq.conf_" +
                                     time.strftime("%Y%m%d-%H%M%S")
                                     ))

    if rmq_config.amqp_port != 5672 and rmq_config.mgmt_port != 15672:
        # If ports if non ssl ports are not default write a rabbitmq.conf before
        # restarting
        new_conf = """listeners.tcp.default = 5672
management.listener.port = 15672"""
        with open(os.path.join(rmq_config.rmq_home,
                               "etc/rabbitmq", "rabbitmq.conf"),
                  'w+') as r_conf:
            r_conf.write(new_conf)

    # Start RabbitMQ server
    _log.info("Starting RabbitMQ server")
    start_rabbit(rmq_config.rmq_home)


def _create_federation_setup(admin_user, admin_password, is_ssl, vhost, vhome):
    """
    Creates a RabbitMQ federation of multiple VOLTTRON instances based on
    rabbitmq config.
        - Builds AMQP/S address for each upstream server
        - Creates upstream servers
        - Adds policy to make "volttron" exchange "federated".

    :return:
    """
    rmq_mgmt = RabbitMQMgmt()

    federation_config_file = os.path.join(vhome,
                                          'rabbitmq_federation_config.yml')
    federation_config = _read_config_file(federation_config_file)
    federation = federation_config.get('federation-upstream')

    if federation:
        ssl_params = None
        if is_ssl:
            ssl_params = rmq_mgmt.get_ssl_url_params()

        for host, upstream in federation.iteritems():
            try:
                name = "upstream-{vhost}-{host}".format(vhost=upstream['virtual-host'],
                                                        host=host)
                _log.debug("Upstream Server: {name} ".format(name=name))

                if is_ssl:
                    address = "amqps://{host}:{port}/{vhost}?" \
                              "{ssl_params}&server_name_indication={host}".format(
                        host=host,
                        port=upstream['port'],
                        vhost=upstream['virtual-host'],
                        ssl_params=ssl_params)
                else:
                    address = "amqp://{user}:{pwd}@{host}:{port}/" \
                              "{vhost}".format(
                        user=admin_user,
                        pwd=admin_password,
                        host=host,
                        port=upstream['port'],
                        vhost=upstream['virtual-host'])
                prop = dict(vhost=vhost,
                            component="federation-upstream",
                            name=name,
                            value={"uri": address})
                rmq_mgmt.set_parameter('federation-upstream',
                                       name,
                                       prop,
                                       vhost)

                policy_name = 'volttron-federation'
                policy_value = {"pattern": "^volttron",
                                "definition": {"federation-upstream-set": "all"},
                                "priority": 0,
                                "apply-to": "exchanges"}
                rmq_mgmt.set_policy(policy_name,
                                    policy_value,
                                    vhost)
            except KeyError as ex:
                _log.error("Federation setup  did not complete. "
                           "Missing Key {key} in upstream config "
                           "{upstream}".format(key=ex, upstream=upstream))


def _create_shovel_setup(instance_name, local_host, port, vhost, vhome, is_ssl):
    """
    Create RabbitMQ shovel based on the RabbitMQ config
    :return:
    """
    shovel_config_file = os.path.join(vhome,
                                      'rabbitmq_shovel_config.yml')
    shovel_config = _read_config_file(shovel_config_file)
    shovels = shovel_config.get('shovel', {})

    rmq_mgmt = RabbitMQMgmt()

    ssl_params = None
    _log.debug("shovel config: {}".format(shovel_config))
    try:
        for remote_host, shovel in shovels.iteritems():
            pubsub_config = shovel.get("pubsub", {})
            _log.debug("shovel parameters: {}".format(shovel))
            for identity, topics in pubsub_config.iteritems():
                # Build source address
                src_uri = rmq_mgmt.build_shovel_connection(identity, instance_name,
                                                           local_host, port,
                                                           vhost, is_ssl)
                # Build destination address
                dest_uri = rmq_mgmt.build_shovel_connection(identity, instance_name,
                                                            remote_host, shovel['port'],
                                                            shovel['virtual-host'],
                                                            is_ssl)
                if not isinstance(topics, list):
                    topics = [topics]
                for topic in topics:
                    _log.debug("Creating shovel to forward PUBSUB topic {}".format(
                        topic))
                    name = "shovel-{host}-{topic}".format(host=remote_host,
                                                          topic=topic)
                    routing_key = "__pubsub__.{instance}.{topic}.#".format(
                        instance=instance_name,
                        topic=topic)
                    prop = dict(vhost=vhost,
                                component="shovel",
                                name=name,
                                value={"src-uri": src_uri,
                                       "src-exchange": "volttron",
                                       "src-exchange-key": routing_key,
                                       "dest-uri": dest_uri,
                                       "dest-exchange": "volttron"}
                                )
                    _log.debug("shovel property: {}".format(prop))
                    rmq_mgmt.set_parameter("shovel",
                                            name,
                                            prop)
            rpc_config = shovel.get("rpc", {})
            _log.debug("RPC config: {}".format(rpc_config))
            for remote_instance, agent_ids in rpc_config.iteritems():
                for ids in agent_ids:
                    local_identity = ids[0]
                    remote_identity = ids[1]
                    src_uri = rmq_mgmt.build_shovel_connection(local_identity, instance_name,
                                                               local_host, port, vhost, is_ssl)
                    dest_uri = rmq_mgmt.build_shovel_connection(local_identity, instance_name,
                                                                remote_host, shovel['port'],
                                                                shovel['virtual-host'], is_ssl)
                    _log.info("Creating shovel to make RPC call to remote Agent"
                              ": {}".format(remote_identity))

                    name = "shovel-{host}-{identity}".format(host=remote_host,
                                                             identity=local_identity)
                    routing_key = "{instance}.{identity}.#".format(
                        instance=remote_instance,
                        identity=remote_identity)
                    prop = dict(vhost=vhost,
                                component="shovel",
                                name=name,
                                value={"src-uri": src_uri,
                                       "src-exchange": "volttron",
                                       "src-exchange-key": routing_key,
                                       "dest-uri": dest_uri,
                                       "dest-exchange": "volttron"}
                                )

                    rmq_mgmt.set_parameter("shovel",
                                            name,
                                            prop)
    except KeyError as exc:
        _log.error("Shovel setup  did not complete. Missing Key: {}".format(
            exc))


def _setup_for_ssl_auth(rmq_config):
    """
    Utility method to create
    1. Root CA
    2. RabbitMQ server certificates (public and private)
    3. RabbitMQ config with SSL setting
    4. Admin user to connect to RabbitMQ management Web interface

    :param instance_name: Instance name
    :return:
    """
    _log.info('\nChecking for CA certificate\n')
    root_ca_name, server_name, admin_client_name = \
        certs.Certs.get_admin_cert_names(rmq_config.instance_name)
    vhome = get_home()
    white_list_dir = os.path.join(vhome, "certificates", "whitelist")
    if not os.path.exists(white_list_dir):
        os.mkdir(white_list_dir)

    _create_certs(rmq_config, admin_client_name, server_name)

    # if all was well, create the rabbitmq.conf file for user to copy
    # /etc/rabbitmq and update VOLTTRON_HOME/rabbitmq_config.json
    new_conf = """listeners.ssl.default = {amqp_port_ssl}
ssl_options.cacertfile = {ca}
ssl_options.certfile = {server_cert}
ssl_options.keyfile = {server_key}
ssl_options.verify = verify_peer
ssl_options.fail_if_no_peer_cert = true
auth_mechanisms.1 = EXTERNAL
ssl_cert_login_from = common_name
ssl_options.versions.1 = tlsv1.2
ssl_options.versions.2 = tlsv1.1
ssl_options.versions.3 = tlsv1
management.listener.port = {mgmt_port_ssl}
management.listener.ssl = true
management.listener.ssl_opts.cacertfile = {ca}
management.listener.ssl_opts.certfile = {server_cert}
management.listener.ssl_opts.keyfile = {server_key}
trust_store.directory={ca_dir}
trust_store.refresh_interval=0""".format(
        mgmt_port_ssl=rmq_config.mgmt_port_ssl,
        amqp_port_ssl=rmq_config.amqp_port_ssl,
        ca=rmq_config.crts.cert_file(rmq_config.crts.trusted_ca_name),
        server_cert=rmq_config.crts.cert_file(server_name),
        server_key=rmq_config.crts.private_key_file(server_name),
        ca_dir=white_list_dir
    )

    with open(os.path.join(vhome, "rabbitmq.conf"), 'w') as rconf:
        rconf.write(new_conf)

    # Stop server, move new config file with ssl params, start server
    stop_rabbit(rmq_config.rmq_home)

    shutil.move(os.path.join(vhome, "rabbitmq.conf"),
              os.path.join(rmq_config.rmq_home,
                           "etc/rabbitmq/rabbitmq.conf"))
    start_rabbit(rmq_config.rmq_home)
    default_vhome = os.path.abspath(
        os.path.normpath(
            os.path.expanduser(
                os.path.expandvars('~/.volttron'))))

    additional_to_do = ""
    if vhome != default_vhome:
        additional_to_do = "\n - Please set environment variable " \
                           "VOLTTRON_HOME " \
                           "to {vhome} before starting volttron"

    msg = "\n\n#######################\n\nSetup complete for volttron home " \
          "{vhome} " \
          "with instance name={}\nNotes:" + additional_to_do + \
          "\n - On production environments, restrict write access to {" \
          "root_ca} to only admin user. For example: " \
          "sudo chown root {root_ca} and {trusted_ca}" \
          "\n - A new admin user was created with user name: {} and " \
          "password={}.\n   You could change this user's password by logging " \
          "into https://{}:{}/ Please update {} if you change password" \
          "\n\n#######################"
    _log.info(msg.format(rmq_config.instance_name,
                         rmq_config.admin_user,
                         rmq_config.admin_pwd,
                         rmq_config.hostname,
                         rmq_config.mgmt_port_ssl,
                         rmq_config.volttron_rmq_config,
                         root_ca=rmq_config.crts.cert_file(
                             rmq_config.crts.root_ca_name),
                         trusted_ca=rmq_config.crts.cert_file(
                             rmq_config.crts.trusted_ca_name),
                         vhome=vhome))

def _create_certs(rmq_config, admin_client_name, server_cert_name):
    """
    Utility method to create certificates
    :param client_cert_name: client (agent) cert name
    :param instance_ca_name: VOLTTRON instance name
    :param server_cert_name: RabbitMQ sever name
    :return:
    """

    crts = rmq_config.crts
    if rmq_config.crts.ca_exists():
        attributes = crts.get_cert_subject(crts.root_ca_name)
        prompt_str = "Found {} with the following attributes. \n {} \n Do " \
                     "you want to use this certificate: ".format(
            crts.cert_file(crts.root_ca_name), attributes)
        prompt = prompt_response(prompt_str,
                                 valid_answers=y_or_n,
                                 default='Y')
        if prompt in y:
            return

        prompt_str = "\n**IMPORTANT:**\nCreating a new Root CA will " \
                     "invalidate " \
                     "any existing agent certificate and hence any existing " \
                     "certificates will be deleted. If you have federation " \
                     "or shovel setup, you will have to share the new " \
                     "certificate with the other volttron instance(s) for " \
                     "the shovel/federation connections to work. " \
                     "Do you want to create a new Root CA."
        prompt = prompt_response(prompt_str,
                                 valid_answers=y_or_n,
                                 default='N')
        if prompt not in y:
            return

    # We are creating new CA cert so delete any existing certs.  The user has
    # already been warned
    for d in [crts.cert_dir, crts.private_dir, crts.ca_db_dir]:
        for x in os.listdir(d):
            os.remove(os.path.join(d,x))

    _log.info('\n Creating root ca for volttron instance: {}'.format(
        crts.cert_file(crts.root_ca_name)))
    cert_data = rmq_config.certificate_data
    if not cert_data or \
            not (all(k in cert_data for k in ['country',
                                             'state',
                                             'location',
                                             'organization',
                                             'organization-unit',
                                             'common-name']) or
                 all(
                  k in cert_data for k in ['ca-public-key', 'ca-private-key'])):
        print(
            "\nERROR:\n"
            "No certificate data found in {} or certificate data is "
            "incomplete. certificate-data should either contain all "
            "the details necessary to create a self signed CA or "
            "point to the file path of an existing CA's public and "
            "private key. Please refer to example "
            "config at examples/configurations/rabbitmq/rabbitmq_config.yml"
            " to see list of ssl certificate data to be configured".format(
                rmq_config.volttron_rmq_config))
        exit(1)
    if cert_data.get('ca-public-key'):
        # using existing CA
        copy(cert_data['ca-public-key'],
             rmq_config.crts.cert_file(crts.root_ca_name))
        copy(cert_data['ca-private-key'],
             rmq_config.crts.private_key_file(crts.root_ca_name))
    else:
        data = {'C': cert_data.get('country'),
                'ST': cert_data.get('state'),
                'L': cert_data.get('location'),
                'O': cert_data.get('organization'),
                'OU': cert_data.get('organization-unit'),
                'CN': cert_data.get('common-name')}
        _log.info("Creating root ca with the following info: {}".format(data))
        crts.create_root_ca(overwrite=False, **data)

    # create a copy of the root ca as instance_name-trusted-cas.crt.
    copy(rmq_config.crts.cert_file(crts.root_ca_name),
         rmq_config.crts.cert_file(crts.trusted_ca_name))

    crts.create_ca_signed_cert(server_cert_name, type='server',
                               fqdn=rmq_config.hostname)

    crts.create_ca_signed_cert(admin_client_name, type='client')


def _verify_and_save_instance_ca(rmq_config, instance_ca_path, instance_ca_key):
    """
    Save instance CA in VOLTTRON HOME
    :param instance_ca_path:
    :param instance_ca_key:
    :return:
    """
    found = False
    if instance_ca_path and os.path.exists(instance_ca_path) and \
            instance_ca_key and os.path.exists(instance_ca_key):
        found = True
        # TODO: check content of file
        # openssl crl2pkcs7 -nocrl -certfile volttron2-ca.crt | openssl pkcs7 -print_certs  -noout
        # this should list subject, issuer of both root CA and
        # intermediate CA
        rmq_config.crts.save_cert(instance_ca_path)
        rmq_config.crts.save_key(instance_ca_key)
    return found


def setup_rabbitmq_volttron(setup_type, verbose=False, prompt=False):
    """
    Setup VOLTTRON instance to run with RabbitMQ message bus.
    :param setup_type:
            single - Setup to run as single instance
            federation - Setup to connect multiple VOLTTRON instances as
                         a federation
            shovel - Setup shovels to forward local messages to remote instances
    :return:
    """
    instance_name = get_platform_instance_name(prompt=True)
    # Store config this is checked at startup
    store_message_bus_config(message_bus='rmq', instance_name=instance_name)

    rmq_config = RMQConfig()
    if verbose:
        _log.setLevel(logging.DEBUG)
        _log.debug("verbose set to True")
        _log.debug(get_home())
        logging.getLogger("requests.packages.urllib3.connectionpool"
                          "").setLevel(logging.DEBUG)
    else:
        _log.setLevel(logging.WARN)
        logging.getLogger("requests.packages.urllib3.connectionpool"
                          "").setLevel(logging.WARN)

    if prompt:
        # ignore any existing rabbitmq_config.yml in vhome. Prompt user and
        # generate a new rabbitmq_config.yml
        _create_rabbitmq_config(rmq_config, setup_type)

    # Load either the newly created config or config passed
    try:
        rmq_config.load_rmq_config()
    except (IOError, yaml.YAMLError) as exc:
        _log.error("Error opening {}. Please create a rabbitmq_config.yml "
                   "file in your volttron home. If you want to point to a "
                   "volttron home other than {} please set it as the "
                   "environment variable VOLTTRON_HOME".format(
            rmq_config.volttron_rmq_config, rmq_config.volttron_home))
        _log.error("\nFor single setup, configuration file must at least "
                   "contain host and ssl certificate details. For federation "
                   "and shovel setup, config should contain details about the "
                   "volttron instance with which communication needs "
                   "to be established. Please refer to example config file "
                   "at examples/configurations/rabbitmq/rabbitmq_config.yml")
        return exc

    invalid = True
    if setup_type in ["all", "single"]:
        invalid = False
        _start_rabbitmq_without_ssl(rmq_config)
        _log.debug("Creating rabbitmq virtual hosts and required users for "
                   "volttron")
        # Create local RabbitMQ setup - vhost, exchange etc.
        # should be called after _start_rabbitmq_without_ssl
        rmq_mgmt = RabbitMQMgmt()
        success = rmq_mgmt.init_rabbitmq_setup()
        if success and rmq_config.is_ssl:
            _setup_for_ssl_auth(rmq_config)

        # Create utility scripts
        script_path = os.path.dirname(os.path.realpath(__file__))
        src_home = os.path.dirname(os.path.dirname(script_path))
        start_script = os.path.join(src_home, 'start-rabbitmq')
        with open(start_script, 'w+') as f:
            f.write(os.path.join(rmq_config.rmq_home, 'sbin',
                                 'rabbitmq-server') + ' -detached')
            f.write(os.linesep)
            f.write("sleep 5")  # give a few seconds for all plugins to be ready
        os.chmod(start_script, 0o755)

        stop_script = os.path.join(src_home, 'stop-rabbitmq')
        with open(stop_script, 'w+') as f:
            f.write(os.path.join(rmq_config.rmq_home, 'sbin',
                                 'rabbitmqctl') + ' stop')
        os.chmod(stop_script, 0o755)

        # symlink to rmq log
        log_name = os.path.join(src_home, 'rabbitmq.log')
        if os.path.lexists(log_name):
            os.unlink(log_name)
        os.symlink(os.path.join(rmq_config.rmq_home,
                                'var/log/rabbitmq',
                                "rabbit@" +
                                rmq_config.hostname.split('.')[0] + ".log"),
                       log_name)

    if setup_type in ["all", "federation"]:
        # Create a multi-platform federation setup
        invalid = False
        _create_federation_setup(rmq_config.admin_user,
                                 rmq_config.admin_pwd,
                                 rmq_config.is_ssl,
                                 rmq_config.virtual_host,
                                 rmq_config.volttron_home)
    if setup_type in ["all", "shovel"]:
        # Create shovel setup
        invalid = False
        if rmq_config.is_ssl:
            port = rmq_config.amqp_port_ssl
        else:
            port = rmq_config.amqp_port
        _create_shovel_setup(rmq_config.instance_name,
                             rmq_config.hostname,
                             port,
                             rmq_config.virtual_host,
                             rmq_config.volttron_home,
                             rmq_config.is_ssl)
    if invalid:
        _log.error("Unknown option. Exiting....")


def _create_rabbitmq_config(rmq_config, setup_type):
    """
    Prompt user for required details and create a rabbitmq_config.yml file in
    volttron home
    :param setup_type: type of rmq setup - single, federation, shovel or all
    """

    if setup_type == 'single' or setup_type == 'all':
        if os.path.exists(rmq_config.volttron_rmq_config):
            prompt = "rabbitmq_config.yml exists in {} Do you wish to " \
                     "use this file to configure the instance".format(
                get_home())
            prompt = prompt_response(prompt,
                                     valid_answers=y_or_n,
                                     default='Y')
            if prompt in y:
                return
            else:
                _log.info("New input data will be used to overwrite existing "
                          "{}".format(rmq_config.volttron_rmq_config))
                # TODO: ideally we can load existing file and set values in it
                # default and the compare what changed. If rmq-home changed
                # and existing config those should get cleared. If cert details
                # get changed - overwrite ca, server, admin cert and delete all
                # other certs.

        rmq_config.rmq_home = _prompt_rmq_home(rmq_config.rabbitmq_server)

        prompt = 'Fully qualified domain name of the system:'
        new_host = prompt_response(prompt, default=getfqdn())
        rmq_config.hostname = new_host

        rmq_config.is_ssl = _prompt_ssl()

        if rmq_config.is_ssl:
            prompt = "Would you like to create a new self signed root CA" \
                     "certificate for this instance:"
            prompt = prompt_response(prompt,
                                     valid_answers=y_or_n,
                                     default='Y')
            if prompt in y:
                cert_data = {}
                print(
                    "\nPlease enter the following details for root CA certificate")
                prompt = '\tCountry:'
                cert_data['country'] = prompt_response(prompt, default='US')
                prompt = '\tState:'
                cert_data['state'] = prompt_response(prompt, mandatory=True)
                prompt = '\tLocation:'
                cert_data['location'] = prompt_response(prompt, mandatory=True)
                prompt = '\tOrganization:'
                cert_data['organization'] = prompt_response(prompt, mandatory=True)
                prompt = '\tOrganization Unit:'
                cert_data['organization-unit'] = prompt_response(prompt,
                                                                 mandatory=True)
                prompt = '\tCommon Name:'
                cert_data['common-name'] = prompt_response(
                    prompt, default=rmq_config.instance_name + '-root-ca')
                rmq_config.certificate_data = cert_data
            else:
                error = True
                while error:
                    while True:
                        prompt = 'Enter the root CA certificate public key file:'
                        root_public = prompt_response(prompt, mandatory=True)
                        root_public = os.path.expanduser(root_public)
                        if is_file_readable(root_public):
                            break
                    while True:
                        prompt =\
                            'Enter the root CA certificate private key file:'
                        root_key = prompt_response(prompt, mandatory=True)
                        root_key = os.path.expanduser(root_key)
                        if is_file_readable(root_key):
                            break
                    if certs.Certs.validate_key_pair(root_public, root_key):
                        error = False
                        cert_data = {
                            'ca-public-key': root_public,
                            'ca-private-key': root_key
                        }
                        rmq_config.certificate_data = cert_data
                    else:
                        print("Error: Given public key and private key do not "
                              "match or is invalid. public and private key "
                              "files should be PEM encoded and private key "
                              "should use RSA encryption")

        prompt = "Do you want to use default values for RabbitMQ home, " \
                 "ports, and virtual host:"
        prompt = prompt_response(prompt,
                                 valid_answers=y_or_n,
                                 default='Y')
        if prompt in y:
            rmq_config.amqp_port = '5672'
            rmq_config.mgmt_port = '15672'
            rmq_config.amqp_port_ssl = '5671'
            rmq_config.mgmt_port_ssl = '15671'
            rmq_config.virtual_host = 'volttron'
        else:
            rmq_config.virtual_host = _prompt_vhost(rmq_config.config_opts)

            prompt = 'AMQP port for RabbitMQ:'
            rmq_config.amqp_port = prompt_port(5672, prompt)

            prompt = 'http port for the RabbitMQ management plugin:'
            rmq_config.mgmt_port = prompt_port(15672, prompt)

            if rmq_config.is_ssl == "true":
                prompt = 'AMQPS (SSL) port RabbitMQ address:'
                rmq_config.amqp_port_ssl = prompt_port(5671, prompt)

                prompt = 'https port for the RabbitMQ management plugin:'
                rmq_config.mgmt_port_ssl = prompt_port(15671, prompt)

        # Write the new config options back to config file
        rmq_config.write_rmq_config()
    if setup_type in ['federation', 'all']:
        # if option was all then config_opts would be not null
        # if this was called with just setup_type = federation, load existing
        # config so that we don't overwrite existing federation configs
        prompt_upstream_servers(rmq_config.volttron_home)
    if setup_type in ['shovel', 'all']:
        # if option was all then config_opts would be not null
        # if this was called with just setup_type = shovel, load existing
        # config so that we don't overwrite existing list
        prompt_shovels(rmq_config.volttron_home)


def is_file_readable(file_path):
    if os.path.exists(file_path) and os.access(file_path, os.R_OK):
        return True
    else:
        print("\nInvalid file path. Path does not exists or is not readable")
        return False


def prompt_port(default_port, prompt):
    valid_port = False
    while not valid_port:
        port = prompt_response(prompt, default=default_port)
        try:
            port = int(port)
            return port
        except ValueError:
            _log.error("Invalid port. Port should be an integer")


def _prompt_rmq_home(rabbitmq_server):
    default_dir = os.path.join(os.path.expanduser("~"),
                               "rabbitmq_server", rabbitmq_server)
    valid_dir = False
    while not valid_dir:
        prompt = 'RabbitMQ server home:'
        rmq_home = prompt_response(prompt, default=default_dir)
        if os.path.exists(rmq_home) and \
                os.path.exists(os.path.join(rmq_home, 'sbin/rabbitmq-server')):
            return rmq_home
        else:
            _log.error("Invalid install directory. Unable to find {} ".format(
                os.path.join(rmq_home, 'sbin/rabbitmq-server')))
            return None


def _prompt_vhost(config_opts):
    vhost = config_opts.get('virtual-host', 'volttron')
    prompt = 'Name of the virtual host under which RabbitMQ ' \
             'VOLTTRON will be running:'
    new_vhost = prompt_response(prompt, default=vhost)
    return new_vhost


def _prompt_ssl():
    prompt = prompt_response('\nEnable SSL Authentication:',
                             valid_answers=y_or_n,
                             default='Y')
    if prompt in y:
        return True
    else:
        return False


def prompt_upstream_servers(vhome):
    """
    Prompt for upstream server configurations and save in
    rabbitmq_federation_config.yml
    :return:
    """
    federation_config_file = os.path.join(vhome,
                                          'rabbitmq_federation_config.yml')

    if os.path.exists(federation_config_file):
        federation_config = _read_config_file(federation_config_file)
    else:
        federation_config = {}

    upstream_servers = federation_config.get('federation-upstream', {})
    prompt = 'Number of upstream servers to configure:'
    count = prompt_response(prompt, default=1)
    count = int(count)
    i = 0

    for i in range(0, count):
        prompt = 'Hostname of the upstream server: '
        host = prompt_response(prompt, mandatory=True)
        prompt = 'Port of the upstream server: '
        port = prompt_response(prompt, default=5671)
        prompt = 'Virtual host of the upstream server: '
        vhost = prompt_response(prompt, default='volttron')
        upstream_servers[host] = {'port': port,
                                  'virtual-host': vhost}

    federation_config['federation-upstream'] = upstream_servers
    _write_to_config_file(federation_config_file, federation_config)


def prompt_shovels(vhome):
    """
    Prompt for shovel configuration and save in rabbitmq_shovel_config.yml
    :return:
    """
    shovel_config_file = os.path.join(vhome, 'rabbitmq_shovel_config.yml')

    if os.path.exists(shovel_config_file):
        shovel_config = _read_config_file(shovel_config_file)
    else:
        shovel_config = {}

    shovels = shovel_config.get('shovels', {})
    prompt = 'Number of destination hosts to configure:'
    count = prompt_response(prompt, default=1)
    count = int(count)
    i = 0

    try:
        for i in range(0, count):
            prompt = 'Hostname of the destination server: '
            host = prompt_response(prompt, mandatory=True)
            prompt = 'Port of the destination server: '
            port = prompt_response(prompt, default=5671)
            prompt = 'Virtual host of the destination server: '
            vhost = prompt_response(prompt, default='volttron')

            shovels[host] = {'port': port,
                             'virtual-host': vhost}
            prompt = prompt_response('\nDo you want shovels for '
                                     'PUBSUB communication? ',
                                     valid_answers=y_or_n,
                                     default='N')

            if prompt in y:
                prompt = 'Name of the agent publishing the topic:'
                agent_id = prompt_response(prompt, mandatory=True)

                prompt = 'List of PUBSUB topics to publish to ' \
                         'this remote instance (comma seperated)'
                topics = prompt_response(prompt, mandatory=True)
                topics = topics.split(",")
                shovels[host]['pubsub'] = {agent_id : topics}
            prompt = prompt_response(
                '\nDo you want shovels for RPC communication? ',
                valid_answers=y_or_n, default='N')
            if prompt in y:
                prompt = 'Name of the remote instance: '
                remote_instance = prompt_response(prompt, mandatory=True)
                prompt = 'Number of Local to Remote pairs:'
                agent_count = prompt_response(prompt, default=1)
                agent_count = int(agent_count)
                agent_ids = []
                for r in range(0, agent_count):
                    prompt = 'Local agent that wants to make RPC'
                    local_agent_id = prompt_response(prompt, mandatory=True)
                    prompt = 'Remote agent on which to make the RPC'
                    remote_agent_id = prompt_response(prompt, mandatory=True)
                    agent_ids.append([local_agent_id, remote_agent_id])
                shovels[host]['rpc'] = {remote_instance: agent_ids}
    except ValueError as e:
        _log.error("Invalid choice in the configuration: {}".format(e))
    else:
        shovel_config['shovel'] = shovels
        _write_to_config_file(shovel_config_file, shovel_config)


def _read_config_file(filename):
    data = {}
    try:
        with open(filename, 'r') as yaml_file:
            data = yaml.load(yaml_file)
    except IOError as exc:
        _log.error("Error reading from file: {}".format(filename))
    except yaml.YAMLError as exc:
        _log.error("Yaml Error: {}".format(filename))
    return data


def _write_to_config_file(filename, data):
    try:
        with open(filename, 'w') as yaml_file:
            yaml.dump(data, yaml_file, default_flow_style=False)
    except IOError as exc:
        _log.error("Error writing to file: {}".format(filename))
    except yaml.YAMLError as exc:
        _log.error("Yaml Error: {}".format(filename))


def stop_rabbit(rmq_home, quite=False):
    """
    Stop RabbitMQ Server
    :param rmq_home: RabbitMQ installation path
    :param quite:
    :return:
    """
    try:
        cmd = [os.path.join(rmq_home, "sbin/rabbitmqctl"),
               "stop"]
        p = subprocess.Popen(cmd, stdout=subprocess.PIPE,
                             stderr=subprocess.PIPE)
        stdout, stderr = p.communicate()
        gevent.sleep(2)
        if not quite:
            _log.info("**Stopped rmq server")
    except subprocess.CalledProcessError as e:
        if not quite:
            raise e


def start_rabbit(rmq_home):
    """
    Start RabbitMQ server
    :param rmq_home: RabbitMQ installation path
    :return:
    """

    #status_cmd = [os.path.join(rmq_home, "sbin/rabbitmqctl"), "status"]
    # rabbitmqctl status returns true as soon as the erlang vm and does not wait
    # for all the plugins and database to be initialized and rmq is ready to
    # accept incoming connection.
    # Nor does rabbitmqctl wait, rabbitmqctl await_online_nodes work for this
    #  purpose. shovel_status comes close...
    status_cmd = [os.path.join(rmq_home, "sbin/rabbitmqctl"), "shovel_status"]
    start_cmd = [os.path.join(rmq_home, "sbin/rabbitmq-server"), "-detached"]

    i = 0
    started = False
    start = True
    while not started:
        try:
            p = subprocess.Popen(status_cmd, stdout=subprocess.PIPE,
                                 stderr=subprocess.PIPE)
            out, err = p.communicate()
            rc = p.returncode
            if rc != 0:
                # _log.debug("out: {} #err: {}".format(out, err))
                raise subprocess.CalledProcessError(cmd=status_cmd,
                                                    returncode=rc)
            if not start:
                # if we have attempted started already
                gevent.sleep(1)  # give a second just to be sure
            started = True
            _log.info("Rmq server at {} is running at ".format(rmq_home))
        except subprocess.CalledProcessError as e:

            if start:
                _log.debug("Rabbitmq is not running. Attempting to start")
                # attempt to start once
                
                subprocess.check_call(start_cmd)
                gevent.sleep(15)  # give a few seconds for all plugins to start
<<<<<<< HEAD
=======

>>>>>>> 5eee0022
                start = False
            else:
                if i > 60:  # if more than a minute, may be something is wrong
                    raise e
                else:
                    # sleep for another 2 seconds and check status again
                    gevent.sleep(2)
                    i = i + 2


if __name__ == "__main__":
    parser = argparse.ArgumentParser(
        formatter_class=argparse.RawTextHelpFormatter)
    parser.add_argument('setup_type',
                        help='Instance type: all, single, federation or shovel')
    parser.add_argument('prompt', default=False,
                        help='Instance type: all, single, federation or shovel')
    args = parser.parse_args()
    try:
        setup_rabbitmq_volttron(args.setup_type, args.prompt)
    except KeyboardInterrupt:
        _log.info("Exiting setup process")


<|MERGE_RESOLUTION|>--- conflicted
+++ resolved
@@ -964,10 +964,7 @@
                 
                 subprocess.check_call(start_cmd)
                 gevent.sleep(15)  # give a few seconds for all plugins to start
-<<<<<<< HEAD
-=======
-
->>>>>>> 5eee0022
+
                 start = False
             else:
                 if i > 60:  # if more than a minute, may be something is wrong

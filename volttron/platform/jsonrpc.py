# -*- coding: utf-8 -*- {{{
# vim: set fenc=utf-8 ft=python sw=4 ts=4 sts=4 et:

# Copyright (c) 2015, Battelle Memorial Institute
# All rights reserved.
#
# Redistribution and use in source and binary forms, with or without
# modification, are permitted provided that the following conditions
# are met:
#
# 1. Redistributions of source code must retain the above copyright
#    notice, this list of conditions and the following disclaimer.
# 2. Redistributions in binary form must reproduce the above copyright
#    notice, this list of conditions and the following disclaimer in
#    the documentation and/or other materials provided with the
#    distribution.
#
# THIS SOFTWARE IS PROVIDED BY THE COPYRIGHT HOLDERS AND CONTRIBUTORS
# "AS IS" AND ANY EXPRESS OR IMPLIED WARRANTIES, INCLUDING, BUT NOT
# LIMITED TO, THE IMPLIED WARRANTIES OF MERCHANTABILITY AND FITNESS FOR
# A PARTICULAR PURPOSE ARE DISCLAIMED. IN NO EVENT SHALL THE COPYRIGHT
# OWNER OR CONTRIBUTORS BE LIABLE FOR ANY DIRECT, INDIRECT, INCIDENTAL,
# SPECIAL, EXEMPLARY, OR CONSEQUENTIAL DAMAGES (INCLUDING, BUT NOT
# LIMITED TO, PROCUREMENT OF SUBSTITUTE GOODS OR SERVICES; LOSS OF USE,
# DATA, OR PROFITS; OR BUSINESS INTERRUPTION) HOWEVER CAUSED AND ON ANY
# THEORY OF LIABILITY, WHETHER IN CONTRACT, STRICT LIABILITY, OR TORT
# (INCLUDING NEGLIGENCE OR OTHERWISE) ARISING IN ANY WAY OUT OF THE USE
# OF THIS SOFTWARE, EVEN IF ADVISED OF THE POSSIBILITY OF SUCH DAMAGE.
#
# The views and conclusions contained in the software and documentation
# are those of the authors and should not be interpreted as representing
# official policies, either expressed or implied, of the FreeBSD
# Project.
#
# This material was prepared as an account of work sponsored by an
# agency of the United States Government.  Neither the United States
# Government nor the United States Department of Energy, nor Battelle,
# nor any of their employees, nor any jurisdiction or organization that
# has cooperated in the development of these materials, makes any
# warranty, express or implied, or assumes any legal liability or
# responsibility for the accuracy, completeness, or usefulness or any
# information, apparatus, product, software, or process disclosed, or
# represents that its use would not infringe privately owned rights.
#
# Reference herein to any specific commercial product, process, or
# service by trade name, trademark, manufacturer, or otherwise does not
# necessarily constitute or imply its endorsement, recommendation, or
# favoring by the United States Government or any agency thereof, or
# Battelle Memorial Institute. The views and opinions of authors
# expressed herein do not necessarily state or reflect those of the
# United States Government or any agency thereof.
#
# PACIFIC NORTHWEST NATIONAL LABORATORY
# operated by BATTELLE for the UNITED STATES DEPARTMENT OF ENERGY
# under Contract DE-AC05-76RL01830
#}}}

'''Implementation of JSON-RPC 2.0 with support for bi-directional calls.

See http://www.jsonrpc.org/specification for the complete specification.
'''

import sys
from contextlib import contextmanager

from zmq.utils import jsonapi

__all__ = ['Error', 'MethodNotFound', 'RemoteError', 'Dispatcher']


PARSE_ERROR = -32700
INVALID_REQUEST = -32600
METHOD_NOT_FOUND = -32601
INVALID_PARAMS = -32602
INTERNAL_ERROR = -32603

# implementation-defined server-errors:
UNHANDLED_EXCEPTION = -32000
UNAUTHORIZED = -32001
UNABLE_TO_REGISTER_INSTANCE = -32002
DISCOVERY_ERROR = -32003
<<<<<<< HEAD
UNABLE_TO_UNREGISTER_INSTANCE = -32004
UNAVAILABLE_PLATFORM = -32005
=======

>>>>>>> 098fe31d

def json_validate_request(jsonrequest):
    assert jsonrequest.get('id', None)
    assert jsonrequest.get('jsonrpc', None) == '2.0'
    assert jsonrequest.get('method', None)


def json_method(ident, method, args, kwargs):
    '''Builds a JSON-RPC request object (dictionary).'''
    request = {'jsonrpc': '2.0', 'method': str(method)}
    if args and kwargs:
        request['params'] = {'*args': args, '**kwargs': kwargs}
    elif args:
        request['params'] = args
    elif kwargs:
        request['params'] = kwargs
    if ident is not None:
        request['id'] = ident
    return request


def json_result(ident, result):
    '''Builds a JSON-RPC response object (dictionary).'''
    return {'jsonrpc': '2.0', 'id': ident, 'result': result}


def json_error(ident, code, message, **data):
    '''Builds a JSON-RPC error object (dictionary).'''
    error = {'code': code, 'message': message}
    if data:
        error['data'] = data
    return {'jsonrpc': '2.0', 'id': ident, 'error': error}


class ParseError(StandardError):
    pass


class JsonRpcData(object):
    ''' A `JsonRpcData` reprepresents the data associated with an rpc request.
    '''
    def __init__(self, id, version, method, params, authorization):
        self.id = id
        self.version = version
        self.method = method
        self.params = params
        self.authorization = authorization

    @staticmethod
    def parse(jsonstr):
        data = jsonapi.loads(jsonstr)
        id = data.get('id', None)
        version = data.get('jsonrpc', None)
        method = data.get('method', None)
        params = data.get('params', None)
        authorization = data.get('authorization', None)

        if id == None:
            raise ParseError("Invalid id")
        if version != '2.0':
            print("VERSION IS: {}".format(version))
            raise ParseError('Invalid jsonrpc version')
        if method == None:
            raise ParseError('Method not specified.')

        return JsonRpcData(id, version, method, params, authorization)


class Error(Exception):
    '''Raised when a recoverable JSON-RPC protocol error occurs.'''
    def __init__(self, code, message, data=None):
        args = (code, message, data) if data is not None else (code, message)
        super(Error, self).__init__(*args)   # pylint: disable=star-args
        self.code = code
        self.message = message
        self.data = data

    def __str__(self):
        try:
            return str(self.data['detail'])
        except (AttributeError, KeyError, TypeError):
            return str(self.message)


class MethodNotFound(Error):
    '''Raised when remote method is not implemented.'''
    pass


class RemoteError(Exception):
    """Report the details of an error which occurred remotely.

    Instances of this exception are usually created by
    exception_from_json(), which uses the 'detail' element of the
    JSON-RPC error for message, if it is set, otherwise the JSON-RPC
    error message.  The exc_info argument is set from the 'exception.py'
    element associated with an error code of -32000
    (UNHANDLED_EXCEPTION). Typical keys in exc_info are exc_type,
    exc_args, and exc_tb (if tracebacks are allowed) which are
    stringified versions of the tuple returned from sys.exc_info().
    """

    def __init__(self, message, **exc_info):
        if exc_info:
            try:
                exc_type = exc_info['exc_type']
                exc_args = exc_info['exc_args']
            except KeyError:
                msg = message
            else:
                args = ', '.join(repr(arg) for arg in exc_args)
                msg = '%s(%s)' % (exc_type, args)
        super(RemoteError, self).__init__(msg)
        self.message = message
        self.exc_info = exc_info

    def __repr__(self):
        exc_type = self.exc_info.get('exc_type', '<unknown>')
        try:
            exc_args = ', '.join(repr(arg) for arg in
                                 self.exc_info['exc_args'])
        except KeyError:
            exc_args = '...'
        return '%s(%s)' % (exc_type, exc_args)

    def print_tb(self, file=sys.stderr):
        '''Pretty print the traceback in the standard format.'''
        exc_type = self.exc_info.get('exc_type', '<unknown>')
        file.write('Remote Traceback (most recent call last):\n')
        try:
            exc_tb = self.exc_info['exc_tb']
        except KeyError:
            file.write('  (traceback omitted)\n')
        else:
            file.write(''.join(exc_tb))
        file.write('%s: %s\n' % (exc_type, self.message))



def exception_from_json(code, message, data=None):
    '''Return an exception suitable for raising in a caller.'''
    if code == UNHANDLED_EXCEPTION:
        return RemoteError(data.get('detail', message),
                           **data.get('exception.py', {}))
    elif code == METHOD_NOT_FOUND:
        return MethodNotFound(code, message, data)
    return Error(code, message, data)


class Dispatcher(object):
    '''Parses and directs JSON-RPC 2.0 requests/responses.

    Parses a JSON-RPC message conatained in a dictionary (JavaScript
    object) or a batch of messages (list of dictionaries) and dispatches
    them appropriately.

    Subclasses must implement the serialize and deserialize methods with
    the JSON library of choice. The exception, result, error, method and
    batch handling methods should also be implemented.
    '''

    def serialize(self, json_obj):
        '''Pack compatible Python objects into and return JSON string.'''
        raise NotImplementedError()

    def deserialize(self, json_string):
        '''Unpack a JSON string and return Python object(s).'''
        raise NotImplementedError()

    def batch_call(self, requests):
        '''Create and return a request for a batch of method calls.

        requests is an iterator of lists or tuples with 4 items each:
        ident, method, args, kwargs. These are the same 4 arguments
        required by the call() method. The first (ident) element may be
        None to indicate a notification.
        '''
        return self.serialize([json_method(ident, method, args, kwargs)
                               for ident, method, args, kwargs in requests])

    def call(self, ident, method, args=None, kwargs=None):
        '''Create and return a request for a single method call.'''
        return self.serialize(json_method(
            ident, method, args or (), kwargs or {}))

    def notify(self, method, args=None, kwargs=None):
        '''Create and return a request for a single notification.'''
        return self.serialize(json_method(
            None, method, args or (), kwargs or {}))

    def exception(self, response, ident, message, context=None):
        '''Called for response errors.

        Typically called when a response, such as an error, does not
        contain all the necessary members and sending an error to the
        remote peer is not possible. Also called when serializing a
        response fails.
        '''
        pass

    def result(self, response, ident, result, context=None):
        '''Called when a result response is received.'''
        pass

    def error(self, response, ident, code, message, data=None, context=None):
        '''Called when an error resposne is received.'''
        pass

    def method(self, request, ident, name, args, kwargs,
               batch=None, context=None):
        '''Called to get make method call and return results.

        request is the original JSON request (as dict). name is the name
        of the method requested. Only one of args or kwargs will contain
        parameters. If method is being executed as part of a batch
        request, batch will be the value returned from the batch()
        context manager.

        This method should raise NotImplementedError() if the method is
        unimplemented. Otherwise, it should return the result of the
        method call or raise an exception. If the raised exception has a
        traceback attribute, which should be a string (if set), it will
        be sent back in the returned error. An exc_info attribute may
        also be set which must be a dictionary and will be used as the
        basis for the exception.py member of the returned error.
        '''
        raise NotImplementedError()

    @contextmanager
    def batch(self, request, context=None):
        '''Context manager for batch requests.

        Entered before processing a batch request and exited afterward.
        '''
        # pylint: disable=unused-argument
        yield

    def dispatch(self, json_string, context=None):
        '''Dispatch a JSON-RPC message and return a response or None.'''
        try:
            message = self.deserialize(json_string)
        except ValueError as exc:
            return self.serialize(json_error(
                None, PARSE_ERROR, 'invalid JSON', detail=str(exc)))
        if isinstance(message, list):
            dispatch = self._dispatch_one
            with self.batch(message) as batch:
                responses = (dispatch(msg, batch, context) for msg in message)
                response = [response for response in responses if response]
        elif isinstance(message, dict):
            response = self._dispatch_one(message, None, context)
        else:
            response = json_error(
                None, INVALID_REQUEST, 'invalid object type',
                detail='expected a list or dictionary (object); '
                       'got a {!r} instead'.format(type(message).__name__))
        if response:
            try:
                return self.serialize(response)
            except ValueError as exc:
                self.exception(response, None, str(exc), context=context)

    def _dispatch_one(self, msg, batch, context):
        '''Dispatch a single JSON-RPC message.'''
        try:
            ident = msg.get('id')
        except AttributeError:
            return json_error(None, INVALID_REQUEST, 'invalid object type',
                              detail='expected a dictionary (object); '
                              'got a {!r} instead'.format(type(msg).__name__))
        try:
            version = msg['jsonrpc']
        except KeyError:
            return json_error(ident, INVALID_REQUEST, 'missing required member',
                              detail="missing required 'jsonrpc' member")
        if version != '2.0':
            return json_error(ident, INVALID_REQUEST, 'unsupported version',
                              detail='version 2.0 supported, '
                              'but recieved version {!r}'.format(version))
        if 'error' in msg:
            error = msg['error']
            try:
                code = error['code']
            except TypeError:
                self.exception(
                    msg, ident, "expected dict 'error' member; got "
                    '{} instead'.format(type(error).__name__), context=context)
                return
            except KeyError:
                self.exception(
                    msg, ident, "'error' member is missing 'code' member",
                    context=context)
                return
            try:
                message = error['message']
            except KeyError:
                self.exception(
                    msg, ident, "'error' member is missing 'message' member",
                    context=context)
                return
            self.error(msg, ident, code, message, error.get('data'),
                       context=context)
        elif 'result' in msg:
            self.result(msg, ident, msg['result'], context=context)
        elif 'method' in msg:
            name = str(msg['method'])
            params = msg.get('params')
            if isinstance(params, list):
                args, kwargs = params, {}
            elif isinstance(params, dict):
                args, kwargs = (), params
            elif params is None:
                args, kwargs = (), {}
            else:
                return json_error(
                    None, INVALID_PARAMS, 'invalid object type',
                    detail='expected a list or dictionary (object); '
                           'got a {!r} instead'.format(type(params).__name__))
            try:
                result = self.method(msg, ident, name, args, kwargs,
                                     batch=batch, context=context)
            except NotImplementedError:
                if ident is None:
                    return
                return json_error(
                    ident, METHOD_NOT_FOUND, 'unimplemented method',
                    detail='method {!r} is not implemented'.format(name))
            except Exception as exc:   # pylint: disable=broad-except
                if ident is None:
                    return
                exc_info = getattr(exc, 'exc_info', {})
                if 'exc_type' not in exc_info:
                    exc_type = type(exc)
                    if exc_type.__module__ == 'exceptions':
                        exc_info['exc_type'] = exc_type.__name__
                    else:
                        exc_info['exc_type'] = '.'.join(
                            [exc_type.__module__, exc_type.__name__])
                if 'exc_args' not in exc_info:
                    try:
                        exc_info['exc_args'] = exc.args
                    except AttributeError:
                        pass
                error = {'detail': str(exc), 'exception.py': exc_info}
                return json_error(ident, UNHANDLED_EXCEPTION,   # pylint: disable=star-args
                                  'unhandled exception', **error)
            if ident is not None:
                return json_result(ident, result)<|MERGE_RESOLUTION|>--- conflicted
+++ resolved
@@ -79,12 +79,8 @@
 UNAUTHORIZED = -32001
 UNABLE_TO_REGISTER_INSTANCE = -32002
 DISCOVERY_ERROR = -32003
-<<<<<<< HEAD
 UNABLE_TO_UNREGISTER_INSTANCE = -32004
 UNAVAILABLE_PLATFORM = -32005
-=======
-
->>>>>>> 098fe31d
 
 def json_validate_request(jsonrequest):
     assert jsonrequest.get('id', None)

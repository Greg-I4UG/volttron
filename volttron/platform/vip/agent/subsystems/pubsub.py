# -*- coding: utf-8 -*- {{{
# vim: set fenc=utf-8 ft=python sw=4 ts=4 sts=4 et:

# Copyright (c) 2016, Battelle Memorial Institute
# All rights reserved.
#
# Redistribution and use in source and binary forms, with or without
# modification, are permitted provided that the following conditions
# are met:
#
# 1. Redistributions of source code must retain the above copyright
#    notice, this list of conditions and the following disclaimer.
# 2. Redistributions in binary form must reproduce the above copyright
#    notice, this list of conditions and the following disclaimer in
#    the documentation and/or other materials provided with the
#    distribution.
#
# THIS SOFTWARE IS PROVIDED BY THE COPYRIGHT HOLDERS AND CONTRIBUTORS
# "AS IS" AND ANY EXPRESS OR IMPLIED WARRANTIES, INCLUDING, BUT NOT
# LIMITED TO, THE IMPLIED WARRANTIES OF MERCHANTABILITY AND FITNESS FOR
# A PARTICULAR PURPOSE ARE DISCLAIMED. IN NO EVENT SHALL THE COPYRIGHT
# OWNER OR CONTRIBUTORS BE LIABLE FOR ANY DIRECT, INDIRECT, INCIDENTAL,
# SPECIAL, EXEMPLARY, OR CONSEQUENTIAL DAMAGES (INCLUDING, BUT NOT
# LIMITED TO, PROCUREMENT OF SUBSTITUTE GOODS OR SERVICES; LOSS OF USE,
# DATA, OR PROFITS; OR BUSINESS INTERRUPTION) HOWEVER CAUSED AND ON ANY
# THEORY OF LIABILITY, WHETHER IN CONTRACT, STRICT LIABILITY, OR TORT
# (INCLUDING NEGLIGENCE OR OTHERWISE) ARISING IN ANY WAY OUT OF THE USE
# OF THIS SOFTWARE, EVEN IF ADVISED OF THE POSSIBILITY OF SUCH DAMAGE.
#
# The views and conclusions contained in the software and documentation
# are those of the authors and should not be interpreted as representing
# official policies, either expressed or implied, of the FreeBSD
# Project.
#
# This material was prepared as an account of work sponsored by an
# agency of the United States Government.  Neither the United States
# Government nor the United States Department of Energy, nor Battelle,
# nor any of their employees, nor any jurisdiction or organization that
# has cooperated in the development of these materials, makes any
# warranty, express or implied, or assumes any legal liability or
# responsibility for the accuracy, completeness, or usefulness or any
# information, apparatus, product, software, or process disclosed, or
# represents that its use would not infringe privately owned rights.
#
# Reference herein to any specific commercial product, process, or
# service by trade name, trademark, manufacturer, or otherwise does not
# necessarily constitute or imply its endorsement, recommendation, or
# favoring by the United States Government or any agency thereof, or
# Battelle Memorial Institute. The views and opinions of authors
# expressed herein do not necessarily state or reflect those of the
# United States Government or any agency thereof.
#
# PACIFIC NORTHWEST NATIONAL LABORATORY
# operated by BATTELLE for the UNITED STATES DEPARTMENT OF ENERGY
# under Contract DE-AC05-76RL01830
#}}}

from __future__ import absolute_import

from base64 import b64encode, b64decode
import inspect
import logging
import random
import re
import weakref

import gevent
from zmq import green as zmq
from zmq import SNDMORE
from zmq.utils import jsonapi

from .base import SubsystemBase
from ..decorators import annotate, annotations, dualmethod, spawn
from ..errors import Unreachable, VIPError, UnknownSubsystem
from .... import jsonrpc
from volttron.platform.agent import utils
from ..results import ResultsDictionary
from gevent.queue import Queue, Empty
from collections import defaultdict
from datetime import timedelta

__all__ = ['PubSub']
min_compatible_version = '3.0'
max_compatible_version = ''

#utils.setup_logging()
_log = logging.getLogger(__name__)

def encode_peer(peer):
    if peer.startswith('\x00'):
        return peer[:1] + b64encode(peer[1:])
    return peer

def decode_peer(peer):
    if peer.startswith('\x00'):
        return peer[:1] + b64decode(peer[1:])
    return peer


class PubSub(SubsystemBase):
    def __init__(self, core, rpc_subsys, peerlist_subsys, owner):
        self.core = weakref.ref(core)
        self.rpc = weakref.ref(rpc_subsys)
        self.peerlist = weakref.ref(peerlist_subsys)
        self._owner = owner
        self._pubsubwithrpc = PubSubWithRPC(self.core, self.rpc)
        self._send_via_rpc = False
        self._parameters_needed = True

        def platform_subscriptions():
            return defaultdict(subscriptions)

        def subscriptions():
            return defaultdict(set)

        self._my_subscriptions = defaultdict(platform_subscriptions)
        self.protected_topics = ProtectedPubSubTopics()
        core.register('pubsub', self._handle_subsystem, self._handle_error)
        self.rpc().export(self._peer_push, 'pubsub.push')
        self.vip_socket = None
        self._results = ResultsDictionary()
        self._event_queue = Queue()
        self._retry_period = 300.0
        self._processgreenlet = None

        def setup(sender, **kwargs):
            # pylint: disable=unused-argument
            self._processgreenlet = gevent.spawn(self._process_loop)
            core.onconnected.connect(self._connected)
            self.vip_socket = self.core().socket
            def subscribe(member):   # pylint: disable=redefined-outer-name
                for peer, bus, prefix, all_platforms in annotations(
                        member, set, 'pubsub.subscriptions'):
                    # XXX: needs updated in light of onconnected signal
                    self._add_subscription(prefix, member, bus, all_platforms)
                    #_log.debug("SYNC: all_platforms {}".format(self._my_subscriptions['internal'][bus][prefix]))
            inspect.getmembers(owner, subscribe)
        core.onsetup.connect(setup, self)

    def _connected(self, sender, **kwargs):
<<<<<<< HEAD
        """
        Synchronize local subscriptions with PubSubService upon receiving connected signal.
        param sender: identity of sender
        type sender: str
        param kwargs: optional arguments
        type kwargs: pointer to arguments
        """
        self.synchronize()

    def _process_callback(self, sender, bus, topic, headers, message):
        """Handle incoming subscription pushes from PubSubService. It iterates over all subscriptions to find the
        subscription matching the topic and bus. It then calls the corresponding callback on finding a match.
        param sender: identity of the publisher
        type sender: str
        param bus: bus
        type bus: str
        param topic: publishing topic
        type topic: str
        param headers: header information for the incoming message
        type headers: dict
        param message: actual message
        type message: dict
        """
        peer = 'pubsub'
=======
        self.synchronize(None)

    def _viperror(self, sender, error, **kwargs):
        if isinstance(error, Unreachable):
            self._peer_drop(self, error.peer)

    def _peer_add(self, sender, peer, **kwargs):
        # Delay sync by some random amount to prevent reply storm.
        delay = random.random()
        self.core().spawn_later(delay, self.synchronize, peer)

    def _peer_drop(self, sender, peer, **kwargs):
        self._sync(peer, {})

    def _sync(self, peer, items):
        items = {(bus, prefix) for bus, topics in items.iteritems()
                 for prefix in topics}
        remove = []
        for bus, subscriptions in self._peer_subscriptions.iteritems():
            for prefix, subscribers in subscriptions.iteritems():
                item = bus, prefix
                try:
                    items.remove(item)
                except KeyError:
                    subscribers.discard(peer)
                    if not subscribers:
                        remove.append(item)
                else:
                    subscribers.add(peer)
        for bus, prefix in remove:
            subscriptions = self._peer_subscriptions[bus]
            assert not subscriptions.pop(prefix)
        for bus, prefix in items:
            self._add_peer_subscription(peer, bus, prefix)

    def _peer_sync(self, items):
        peer = bytes(self.rpc().context.vip_message.peer)
        assert isinstance(items, dict)
        self._sync(peer, items)

    def _add_peer_subscription(self, peer, bus, prefix):
        subscriptions = self._peer_subscriptions[bus]
        try:
            subscribers = subscriptions[prefix]
        except KeyError:
            subscriptions[prefix] = subscribers = set()
        subscribers.add(peer)

    def _peer_subscribe(self, prefix, bus=''):
        peer = bytes(self.rpc().context.vip_message.peer)
        for prefix in prefix if isinstance(prefix, list) else [prefix]:
            self._add_peer_subscription(peer, bus, prefix)

    def _peer_unsubscribe(self, prefix, bus=''):
        peer = bytes(self.rpc().context.vip_message.peer)
        subscriptions = self._peer_subscriptions[bus]
        if prefix is None:
            remove = []
            for topic, subscribers in subscriptions.iteritems():
                subscribers.discard(peer)
                if not subscribers:
                    remove.append(topic)
            for topic in remove:
                del subscriptions[topic]
        else:
            for prefix in prefix if isinstance(prefix, list) else [prefix]:
                subscribers = subscriptions[prefix]
                subscribers.discard(peer)
                if not subscribers:
                    del subscriptions[prefix]

    def _peer_list(self, prefix='', bus='', subscribed=True, reverse=False):
        peer = bytes(self.rpc().context.vip_message.peer)
        if bus is None:
            buses = self._peer_subscriptions.iteritems()
        else:
            buses = [(bus, self._peer_subscriptions[bus])]
        if reverse:
            test = prefix.startswith
        else:
            test = lambda t: t.startswith(prefix)
        results = []
        for bus, subscriptions in buses:
            for topic, subscribers in subscriptions.iteritems():
                if test(topic):
                    member = peer in subscribers
                    if not subscribed or member:
                        results.append((bus, topic, member))
        return results

    def _peer_publish(self, topic, headers, message=None, bus=''):
        peer = bytes(self.rpc().context.vip_message.peer)
        self._distribute(peer, topic, headers, message, bus)

    def _distribute(self, peer, topic, headers, message=None, bus=''):
        self._check_if_protected_topic(topic)
        try:
            subscriptions = self._peer_subscriptions[bus]
        except KeyError:
            subscriptions = dict()
        subscribers = set()
        for prefix, subscription in subscriptions.iteritems():
            if subscription and topic.startswith(prefix):
                subscribers |= subscription
        if subscribers:
            sender = encode_peer(peer)
            json_msg = jsonapi.dumps(jsonrpc.json_method(
                None, 'pubsub.push',
                [sender, bus, topic, headers, message], None))
            frames = [zmq.Frame(b''), zmq.Frame(b''),
                      zmq.Frame(b'RPC'), zmq.Frame(json_msg)]
            socket = self.core().socket
            for subscriber in subscribers:
                socket.send(subscriber, flags=SNDMORE)
                socket.send_multipart(frames, copy=False)
        return len(subscribers)

    def _peer_push(self, sender, bus, topic, headers, message):
        '''Handle incoming subscription pushes from peers.'''
        peer = bytes(self.rpc().context.vip_message.peer)
>>>>>>> a081166c
        handled = 0
        for platform in self._my_subscriptions:
            #_log.debug("SYNC: process callback subscriptions: {}".format(self._my_subscriptions[platform][bus]))
            buses = self._my_subscriptions[platform]
            if bus in buses:
                subscriptions = buses[bus]
                for prefix, callbacks in subscriptions.iteritems():
                    if topic.startswith(prefix):
                        handled += 1
                        for callback in callbacks:
                            callback(peer, sender, bus, topic, headers, message)
        if not handled:
            # No callbacks for topic; synchronize with sender
            self.synchronize()

    def synchronize(self):
        """Synchronize local subscriptions with the PubSubService.
        """
        result = next(self._results)

        items = [{platform: {bus: subscriptions.keys()} for platform, bus_subscriptions in self._my_subscriptions.items()
                  for bus, subscriptions in bus_subscriptions.items()}]
        #_log.debug("SYNC sending synchronize items: {}".format(items))
        for subscriptions in items:
            sync_msg = jsonapi.dumps(
                        dict(subscriptions=subscriptions)
                    )
            frames = [b'synchronize', b'connected', sync_msg]
            # For backward compatibility with old pubsub
            if self._send_via_rpc:
                delay = random.random()
                self.core().spawn_later(delay, self.rpc().notify, 'pubsub', 'pubsub.sync', subscriptions)
            else:
                # Parameters are stored initially, in case remote agent/platform is using old pubsub
                if self._parameters_needed:
                    kwargs = dict(op='synchronize', subscriptions=subscriptions)
                    self._save_parameters(result.ident, **kwargs)
                self.vip_socket.send_vip(b'', 'pubsub', frames, result.ident, copy=False)

    def list(self, peer, prefix='', bus='', subscribed=True, reverse=False, all_platforms=False):
        """Gets list of subscriptions matching the prefix and bus for the specified peer.
        param peer: peer
        type peer: str
        param prefix: prefix of a topic
        type prefix: str
        param bus: bus
        type bus: bus
        param subscribed: subscribed or not
        type subscribed: boolean
        param reverse: reverse
        type reverse:
        :returns: List of subscriptions, i.e, list of tuples of bus, topic and flag to indicate if peer is a
        subscriber or not
        :rtype: list of tuples

        :Return Values:
        List of tuples [(topic, bus, flag to indicate if peer is a subscriber or not)]
        """
        # For backward compatibility with old pubsub
        if self._send_via_rpc:
            return self.rpc().call(peer, 'pubsub.list', prefix,
                                   bus, subscribed, reverse)
        else:
            result = next(self._results)
            # Parameters are stored initially, in case remote agent/platform is using old pubsub
            if self._parameters_needed:
                kwargs = dict(op='list', prefix=prefix, subscribed=subscribed, reverse=reverse, bus=bus)
                self._save_parameters(result.ident, **kwargs)

            list_msg = jsonapi.dumps(dict(prefix=prefix, all_platforms=all_platforms,
                                          subscribed=subscribed, reverse=reverse, bus=bus))
            frames = [b'list', list_msg]
            self.vip_socket.send_vip(b'', 'pubsub', frames, result.ident, copy=False)
            return result

    def _add_subscription(self, prefix, callback, bus='', all_platforms=False):
        if not callable(callback):
            raise ValueError('callback %r is not callable' % (callback,))
        try:
            if not all_platforms:
                self._my_subscriptions['internal'][bus][prefix].add(callback)
            else:
                self._my_subscriptions['all'][bus][prefix].add(callback)
            #_log.debug("SYNC: add subscriptions: {}".format(self._my_subscriptions['internal'][bus][prefix]))
        except KeyError:
            _log.error("PUBSUB something went wrong in add subscriptions")

    @dualmethod
    @spawn
    def subscribe(self, peer, prefix, callback, bus='', all_platforms=False):
        """Subscribe to topic and register callback.

        Subscribes to topics beginning with prefix. If callback is
        supplied, it should be a function taking four arguments,
        callback(peer, sender, bus, topic, headers, message), where peer
        is the ZMQ identity of the bus owner sender is identity of the
        publishing peer, topic is the full message topic, headers is a
        case-insensitive dictionary (mapping) of message headers, and
        message is a possibly empty list of message parts.
        :param peer
        :type peer
        :param prefix prefix to the topic
        :type prefix str
        :param callback callback method
        :type callback method
        :param bus bus
        :type bus str
        :param platforms
        :type platforms
        :returns: Subscribe is successful or not
        :rtype: boolean

        :Return Values:
        Success or Failure
        """

        # For backward compatibility with old pubsub
        if self._send_via_rpc == True:
            self._add_subscription(prefix, callback, bus)
            return self.rpc().call(peer, 'pubsub.subscribe', prefix, bus=bus)
        else:
            result = next(self._results)
            # Parameters are stored initially, in case remote agent/platform is using old pubsub
            if self._parameters_needed:
                kwargs = dict(op='subscribe', prefix=prefix, bus=bus)
                self._save_parameters(result.ident, **kwargs)

            self._add_subscription(prefix, callback, bus, all_platforms)
            sub_msg = jsonapi.dumps(
                dict(prefix=prefix, bus=bus, all_platforms=all_platforms)
            )
            frames = [b'subscribe', sub_msg]
            self.vip_socket.send_vip(b'', 'pubsub', frames, result.ident, copy=False)
            return result

    @subscribe.classmethod
    def subscribe(cls, peer, prefix, bus='', all_platforms=False):
        def decorate(method):
            annotate(method, set, 'pubsub.subscriptions', (peer, bus, prefix, all_platforms))
            return method
        return decorate

    def _peer_push(self, sender, bus, topic, headers, message):
        """
            Added for backward compatibility with old pubsub
            param sender: publisher
            type sender: str
            param bus: bus
            type callback: str
            param topic: topic for the message
            type topic: str
            param headers: header for the message
            type headers: dict
            param message: actual message
            type message: dict
        """
        peer = bytes(self.rpc().context.vip_message.peer)
        handled = 0
        sender = decode_peer(sender)
        self._process_callback(sender, bus, topic, headers, message)

    def _drop_subscription(self, prefix, callback, bus='', platform='internal'):
        """
        Drop the subscription for the specified prefix, callback and bus.
        param prefix: prefix to be removed
        type prefix: str
        param callback: callback method
        type callback: method
        param bus: bus
        type bus: bus
        return: list of topics/prefixes
        :rtype: list

        :Return Values:
        List of prefixes
        """
        topics = []
        if prefix is None:
            if callback is None:
                if platform in self._my_subscriptions:
                    bus_subscriptions = self._my_subscriptions[platform]
                if bus in bus_subscriptions:
                    subscriptions = bus_subscriptions.pop(bus)
                    topics = subscriptions.keys()
            else:
                if platform in self._my_subscriptions:
                    bus_subscriptions = self._my_subscriptions[platform]
                if bus in bus_subscriptions:
                    subscriptions = bus_subscriptions[bus]
                    remove = []
                    for topic, callbacks in subscriptions.iteritems():
                        try:
                            callbacks.remove(callback)
                        except KeyError:
                            pass
                        else:
                            topics.append(topic)
                        if not callbacks:
                            remove.append(topic)
                    for topic in remove:
                        del subscriptions[topic]
                    if not subscriptions:
                        del bus_subscriptions[bus]
                    if not bus_subscriptions:
                        del self._my_subscriptions[platform]
            if not topics:
                raise KeyError('no such subscription')
        else:
            if platform in self._my_subscriptions:
                bus_subscriptions = self._my_subscriptions[platform]
                if bus in bus_subscriptions:
                    subscriptions = bus_subscriptions[bus]
                    if callback is None:
                        del subscriptions[prefix]
                    else:
                        callbacks = subscriptions[prefix]
                        try:
                            callbacks.remove(callback)
                        except KeyError:
                            pass
                        if not callbacks:
                            del subscriptions[prefix]
                    topics = [prefix]
                    if not subscriptions:
                        del bus_subscriptions[bus]
                    if not bus_subscriptions:
                        del self._my_subscriptions[platform]
        return topics

    def unsubscribe(self, peer, prefix, callback, bus='', all_platforms=False):
        """Unsubscribe and remove callback(s).

        Remove all handlers matching the given info - peer, callback and bus, which was used earlier to subscribe as
        well. If all handlers for a topic prefix are removed, the topic is also unsubscribed.
        param peer: peer
        type peer: str
        param prefix: prefix that needs to be unsubscribed
        type prefix: str
        param callback: callback method
        type callback: method
        param bus: bus
        type bus: bus
        return: success or not
        :rtype: boolean

        :Return Values:
        success or not
        """
        # For backward compatibility with old pubsub
        if self._send_via_rpc == True:
            topics = self._drop_subscription(prefix, callback, bus)
            return self.rpc().call(peer, 'pubsub.unsubscribe', topics, bus=bus)
        else:
            subscriptions = dict()
            result = next(self._results)
            if not all_platforms:
                platform = 'internal'
                topics = self._drop_subscription(prefix, callback, bus, platform)
                subscriptions[platform] = dict(prefix=topics, bus=bus)

            else:
                platform = 'all'
                topics = self._drop_subscription(prefix, callback, bus, platform)
                subscriptions[platform] = dict(prefix=topics, bus=bus)
            # Parameters are stored initially, in case remote agent/platform is using old pubsub
            if self._parameters_needed:
                kwargs = dict(op='unsubscribe', prefix=topics, bus=bus)
                self._save_parameters(result.ident, **kwargs)

            unsub_msg = jsonapi.dumps(subscriptions)
            topics = self._drop_subscription(prefix, callback, bus)

            frames = [b'unsubscribe', unsub_msg]
            self.vip_socket.send_vip(b'', 'pubsub', frames, result.ident, copy=False)
            return result

    def publish(self, peer, topic, headers=None, message=None, bus=''):
        """Publish a message to a given topic via a peer.

        Publish headers and message to all subscribers of topic on bus.
        If peer is None, use self. Adds volttron platform version
        compatibility information to header as variables
        min_compatible_version and max_compatible version
        param peer: peer
        type peer: str
        param topic: topic for the publish message
        type topic: str
        param headers: header info for the message
        type headers: None or dict
        param message: actual message
        type message: None or any
        param bus: bus
        type bus: str
        return: Number of subscribers the message was sent to.
        :rtype: int

        :Return Values:
        Number of subscribers
        """
        if headers is None:
            headers = {}
        headers['min_compatible_version'] = min_compatible_version
        headers['max_compatible_version'] = max_compatible_version

        if peer is None:
            peer = 'pubsub'

        # For backward compatibility with old pubsub
        if self._send_via_rpc:
            return self.rpc().call(
                peer, 'pubsub.publish', topic=topic, headers=headers,
                message=message, bus=bus)
        else:
            result = next(self._results)
            # Parameters are stored initially, in case remote agent/platform is using old pubsub
            if self._parameters_needed:
                kwargs = dict(op='publish', peer=peer, topic=topic, bus=bus,
                                                                headers=headers, message=message)
                self._save_parameters(result.ident, **kwargs)

            json_msg = jsonapi.dumps(dict(bus=bus, headers=headers, message=message))
            frames = [zmq.Frame(b'publish'), zmq.Frame(str(topic)), zmq.Frame(str(json_msg))]
            #<recipient, subsystem, args, msg_id, flags>
            self.vip_socket.send_vip(b'', 'pubsub', frames, result.ident, copy=False)
            return result

    def _check_if_protected_topic(self, topic):
        required_caps = self.protected_topics.get(topic)
        if required_caps:
            user = str(self.rpc().context.vip_message.user)
            caps = self._owner.vip.auth.get_capabilities(user)
            if not set(required_caps) <= set(caps):
                msg = ('to publish to topic "{}" requires capabilities {},'
                      ' but capability list {} was'
                      ' provided').format(topic, required_caps, caps)
                raise jsonrpc.exception_from_json(jsonrpc.UNAUTHORIZED, msg)

    def _handle_subsystem(self, message):
        """Handler for incoming messages
        param message: VIP message from PubSubService
        type message: dict
        """
        self._event_queue.put(message)

    def _process_incoming_message(self, message):
        """Process incoming messages
        param message: VIP message from PubSubService
        type message: dict
        """
        op = message.args[0].bytes
        if op == 'request_response':
            try:
                result = self._results.pop(bytes(message.id))
            except KeyError:
                return
            if self._parameters_needed:
                self._send_via_rpc = False
                self._parameters_needed = False
                self._pubsubwithrpc.clear_parameters()
                del self._pubsubwithrpc
            response = message.args[1].bytes
            _log.debug("Message result: {}".format(response))
            result.set(response)
        elif op == 'publish':
            try:
                topic = topic = message.args[1].bytes
                data = message.args[2].bytes
            except IndexError:
                return
            msg = jsonapi.loads(data)
            headers = msg['headers']
            message = msg['message']
            sender = msg['sender']
            bus = msg['bus']
            self._process_callback(sender, bus, topic, headers, message)
        else:
            _log.error("Unknown operation")

    def _process_loop(self):
        """Incoming message processing loop"""
        for msg in self._event_queue:
            self._process_incoming_message(msg)

    def _handle_error(self, sender, message, error, **kwargs):
        """Error handler. If UnknownSubsystem error is received, it implies that agent is connected to platform that has
        OLD pubsub implementation. So messages are resent using RPC method.
        param message: Error message
        type message: dict
        param error: indicates error type
        type error: error class
        param **kwargs: variable arguments
        type **kwargs: dict
        """
        if isinstance(error, UnknownSubsystem):
            #Must be connected to OLD pubsub. Try sending using RPC
            self._send_via_rpc = True
            self._pubsubwithrpc.send(self._results, message)
        else:
            try:
                result = self._results.pop(bytes(message.id))
            except KeyError:
                return
            result.set_exception(error)

    def _save_parameters(self, result_id, **kwargs):
        """Save the parameters for later use.
        param result_id: asyn result id
        type result_id: float
        param **kwargs: parameters to be stored
        type **kwargs: dict
        """
        end_time = utils.get_aware_utc_now() + timedelta(seconds=60)
        event = self.core().schedule(end_time, self._cancel_event, result_id)
        if kwargs is not None:
            kwargs['event'] = event
            self._pubsubwithrpc.parameters[result_id] = kwargs

    def _cancel_event(self, ident):
        """Cancel event
            param ident: event id
            param ident: float
        """
        try:
            parameters = self._pubsubwithrpc.parameters.pop(id)
            event = parameters['event']
            event.cancel()
        except KeyError:
            return

        try:
            result = self._results.parameters.pop(id)
            result.set_exception(gevent.Timeout)
        except KeyError:
            return


class PubSubWithRPC(object):
    """For backward compatibility with old PubSub. The input parameters for each pubsub call is stored for short period
    till we establish that the agent is connected to platform with old pubsub or not. Once this is established, the
    parameters are no longer stored and this class is longer used."""
    def __init__(self, core, rpc):
        self.parameters = dict()
        self._rpc = rpc
        self._core = core

    def send(self, results, message):
        """Check the message id to determine the type of call: subscribe or publish or list or unsubscribe.
            Retrieve the corresponding input parameters and make the correct RPC call.
            param results: Async results dictionary
            type results: Weak dictionary
            param message: Error message
            type:
        """
        id = bytes(message.id)

        try:
            parameters = self.parameters.pop(id)
        except KeyError:
            _log.error("Missing key {}".format(id))
            return
        try:
            if parameters['op'] == 'synchronize':
                self._core().spawn(self._synchronize, id, results, parameters)
            if parameters['op'] == 'subscribe':
                self._core().spawn(self._subscribe, id, results, parameters)
            elif parameters['op'] == 'publish':
                self._core().spawn(self._publish, id, results, parameters)
            elif parameters['op'] == 'list':
                self._core().spawn(self._list, id, results, parameters)
            elif parameters['op'] == 'unsubscribe':
                self._core().spawn(self._unsubscribe, id, results, parameters)
            else:
                _log.error("Error: Unknown operation")
        except KeyError:
            _log.error("Error: Missing KEY message")

    def _synchronize(self, results_id, results, parameters):
        """Unsubscribe call using RPC
            param results_id: Asynchronous result ID required to the set response for the caller
            type results_id: float (hash value)
            param results: Async results dictionary
            type results: Weak dictionary
            param parameters: Input parameters for the unsubscribe call
        """
        try:
            subscriptions = parameters['subscriptions']
            event = parameters['event']
            event.cancel()
        except KeyError:
            return
        self._rpc().notify('pubsub', 'pubsub.sync', subscriptions)

    def _subscribe(self, results_id, results, parameters):
        """Subscribe call using RPC
            param results_id: Asynchronous result ID required to the set response for the caller
            type results_id: float (hash value)
            param results: Async results dictionary
            type results: Weak dictionary
            param parameters: Input parameters for the subscribe call
        """
        try:
            result = results.pop(bytes(results_id))
        except KeyError:
            result = None

        try:
            prefix = parameters['prefix']
            bus = parameters['bus']
            event = parameters['event']
            event.cancel()
        except KeyError:
            return
        try:
            response = self._rpc().call('pubsub', 'pubsub.subscribe', prefix, bus=bus).get(timeout=5)
            if result is not None:
                result.set(response)
        except gevent.Timeout as exc:
            if result is not None:
                result.set_exception(exc)

    def _list(self, results_id, results, parameters):
        """List call using RPC
            param results_id: Asynchronous result ID required to the set response for the caller
            type results_id: float (hash value)
            param results: Async results dictionary
            type results: Weak dictionary
            param parameters: Input parameters for the list call
        """
        try:
            result = results.pop(bytes(results_id))
        except KeyError:
            result = None

        try:
            prefix = parameters['prefix']
            subscribed = parameters['subscribed']
            reverse = parameters['reverse']
            bus = parameters['bus']
            event = parameters['event']
            event.cancel()
        except KeyError:
            return
        try:
            response = self._rpc().call('pubsub', 'pubsub.list', prefix,
                                  bus, subscribed, reverse).get(timeout=5)
            if result is not None:
                result.set(response)
        except gevent.Timeout as exc:
            if result is not None:
                result.set_exception(exc)

    def _publish(self, results_id, results, parameters):
        """Publish call using RPC
            param results_id: Asynchronous result ID required to the set response for the caller
            type results_id: float (hash value)
            param results: Async results dictionary
            type results: Weak dictionary
            param parameters: Input parameters for the publish call
        """
        try:
            result = results.pop(bytes(results_id))
        except KeyError:
            result = None
        try:
            topic = parameters['topic']
            headers = parameters['headers']
            message = parameters['message']
            bus = parameters['bus']
            event = parameters['event']
            event.cancel()
        except KeyError:
            return
        try:
            response = self._rpc().call(
                'pubsub', 'pubsub.publish', topic=topic, headers=headers,
                message=message, bus=bus).get(timeout=5)
            if result is not None:
                result.set(response)
        except gevent.Timeout as exc:
            if result is not None:
                result.set_exception(exc)

    def _unsubscribe(self, results_id, results, parameters):
        """Unsubscribe call using RPC
            param results_id: Asynchronous result ID required to the set response for the caller
            type results_id: float (hash value)
            param results: Async results dictionary
            type results: Weak dictionary
            param parameters: Input parameters for the unsubscribe call
        """
        try:
            result = results.pop(bytes(results_id))
        except KeyError:
            result = None
        try:
            topics = parameters['prefix']
            bus = parameters['bus']
            event = parameters['event']
            event.cancel()
        except KeyError:
            return
        try:
            response = self._rpc().call('pubsub', 'pubsub.unsubscribe', topics, bus=bus).get(timeout=5)
            if result is not None:
                result.set(response)
        except gevent.Timeout as exc:
            if result is not None:
                result.set_exception(exc)

    def clear_parameters(self):
        """Clear all the saved parameters.
        """
        try:
            for ident, param in self.parameters.iteritems():
                param['event'].cancel()
            self.parameters.clear()
        except KeyError:
            return

class ProtectedPubSubTopics(object):
    """Simple class to contain protected pubsub topics"""
    def __init__(self):
        self._dict = {}
        self._re_list = []

    def add(self, topic, capabilities):
        if isinstance(capabilities, basestring):
            capabilities = [capabilities]
        if len(topic) > 1 and topic[0] == topic[-1] == '/':
            regex = re.compile('^' + topic[1:-1] + '$')
            self._re_list.append((regex, capabilities))
        else:
            self._dict[topic] = capabilities

    def get(self, topic):
        if topic in self._dict:
            return self._dict[topic]
        for regex, capabilities in self._re_list:
            if regex.match(topic):
                return capabilities
        return None
<|MERGE_RESOLUTION|>--- conflicted
+++ resolved
@@ -138,7 +138,6 @@
         core.onsetup.connect(setup, self)
 
     def _connected(self, sender, **kwargs):
-<<<<<<< HEAD
         """
         Synchronize local subscriptions with PubSubService upon receiving connected signal.
         param sender: identity of sender
@@ -163,8 +162,20 @@
         type message: dict
         """
         peer = 'pubsub'
-=======
-        self.synchronize(None)
+        handled = 0
+        for platform in self._my_subscriptions:
+            #_log.debug("SYNC: process callback subscriptions: {}".format(self._my_subscriptions[platform][bus]))
+            buses = self._my_subscriptions[platform]
+            if bus in buses:
+                subscriptions = buses[bus]
+                for prefix, callbacks in subscriptions.iteritems():
+                    if topic.startswith(prefix):
+                        handled += 1
+                        for callback in callbacks:
+                            callback(peer, sender, bus, topic, headers, message)
+        if not handled:
+            # No callbacks for topic; synchronize with sender
+            self.synchronize()
 
     def _viperror(self, sender, error, **kwargs):
         if isinstance(error, Unreachable):
@@ -284,21 +295,9 @@
     def _peer_push(self, sender, bus, topic, headers, message):
         '''Handle incoming subscription pushes from peers.'''
         peer = bytes(self.rpc().context.vip_message.peer)
->>>>>>> a081166c
         handled = 0
-        for platform in self._my_subscriptions:
-            #_log.debug("SYNC: process callback subscriptions: {}".format(self._my_subscriptions[platform][bus]))
-            buses = self._my_subscriptions[platform]
-            if bus in buses:
-                subscriptions = buses[bus]
-                for prefix, callbacks in subscriptions.iteritems():
-                    if topic.startswith(prefix):
-                        handled += 1
-                        for callback in callbacks:
-                            callback(peer, sender, bus, topic, headers, message)
-        if not handled:
-            # No callbacks for topic; synchronize with sender
-            self.synchronize()
+        sender = decode_peer(sender)
+        self._process_callback(sender, bus, topic, headers, message)
 
     def synchronize(self):
         """Synchronize local subscriptions with the PubSubService.

# -*- coding: utf-8 -*- {{{
# vim: set fenc=utf-8 ft=python sw=4 ts=4 sts=4 et:

# Copyright (c) 2016, Battelle Memorial Institute
# All rights reserved.
#
# Redistribution and use in source and binary forms, with or without
# modification, are permitted provided that the following conditions
# are met:
#
# 1. Redistributions of source code must retain the above copyright
#    notice, this list of conditions and the following disclaimer.
# 2. Redistributions in binary form must reproduce the above copyright
#    notice, this list of conditions and the following disclaimer in
#    the documentation and/or other materials provided with the
#    distribution.
#
# THIS SOFTWARE IS PROVIDED BY THE COPYRIGHT HOLDERS AND CONTRIBUTORS
# "AS IS" AND ANY EXPRESS OR IMPLIED WARRANTIES, INCLUDING, BUT NOT
# LIMITED TO, THE IMPLIED WARRANTIES OF MERCHANTABILITY AND FITNESS FOR
# A PARTICULAR PURPOSE ARE DISCLAIMED. IN NO EVENT SHALL THE COPYRIGHT
# OWNER OR CONTRIBUTORS BE LIABLE FOR ANY DIRECT, INDIRECT, INCIDENTAL,
# SPECIAL, EXEMPLARY, OR CONSEQUENTIAL DAMAGES (INCLUDING, BUT NOT
# LIMITED TO, PROCUREMENT OF SUBSTITUTE GOODS OR SERVICES; LOSS OF USE,
# DATA, OR PROFITS; OR BUSINESS INTERRUPTION) HOWEVER CAUSED AND ON ANY
# THEORY OF LIABILITY, WHETHER IN CONTRACT, STRICT LIABILITY, OR TORT
# (INCLUDING NEGLIGENCE OR OTHERWISE) ARISING IN ANY WAY OUT OF THE USE
# OF THIS SOFTWARE, EVEN IF ADVISED OF THE POSSIBILITY OF SUCH DAMAGE.
#
# The views and conclusions contained in the software and documentation
# are those of the authors and should not be interpreted as representing
# official policies, either expressed or implied, of the FreeBSD
# Project.
#
# This material was prepared as an account of work sponsored by an
# agency of the United States Government.  Neither the United States
# Government nor the United States Department of Energy, nor Battelle,
# nor any of their employees, nor any jurisdiction or organization that
# has cooperated in the development of these materials, makes any
# warranty, express or implied, or assumes any legal liability or
# responsibility for the accuracy, completeness, or usefulness or any
# information, apparatus, product, software, or process disclosed, or
# represents that its use would not infringe privately owned rights.
#
# Reference herein to any specific commercial product, process, or
# service by trade name, trademark, manufacturer, or otherwise does not
# necessarily constitute or imply its endorsement, recommendation, or
# favoring by the United States Government or any agency thereof, or
# Battelle Memorial Institute. The views and opinions of authors
# expressed herein do not necessarily state or reflect those of the
# United States Government or any agency thereof.
#
# PACIFIC NORTHWEST NATIONAL LABORATORY
# operated by BATTELLE for the UNITED STATES DEPARTMENT OF ENERGY
# under Contract DE-AC05-76RL01830
# }}}

from __future__ import absolute_import

import os
import logging as _log

from volttron.platform.vip.agent.subsystems.web import WebSubSystem

from .core import *
from .errors import *
from .decorators import *
from .subsystems import *
from .... import platform
from .... platform.agent.utils import is_valid_identity


class Agent(object):
    class Subsystems(object):
        def __init__(self, owner, core, heartbeat_autostart,
                     heartbeat_period, enable_store, enable_web,
                     enable_channel):
            self.peerlist = PeerList(core)
            self.ping = Ping(core)
            self.rpc = RPC(core, owner)
            self.hello = Hello(core)
            self.pubsub = PubSub(core, self.rpc, self.peerlist, owner)
            if enable_channel:
                self.channel = Channel(core)
            self.health = Health(owner, core, self.rpc)
            self.heartbeat = Heartbeat(owner, core, self.rpc, self.pubsub,
                                       heartbeat_autostart, heartbeat_period)
            if enable_store:
                self.config = ConfigStore(owner, core, self.rpc)
<<<<<<< HEAD
            if enable_web:
                self.web = WebSubSystem(owner, core, self.rpc)
=======
            self.auth = Auth(owner, core, self.rpc)
>>>>>>> 0e990450

    def __init__(self, identity=None, address=None, context=None,
                 publickey=None, secretkey=None, serverkey=None,
                 heartbeat_autostart=False, heartbeat_period=60,
                 volttron_home=os.path.abspath(platform.get_home()),
<<<<<<< HEAD
                 agent_uuid=None, enable_store=True, developer_mode=False,
                 enable_web=False, enable_channel=False,
                 reconnect_interval=None):

=======
                 agent_uuid=None, enable_store=True,
                 enable_channel=False, reconnect_interval=None):
>>>>>>> 0e990450
        if identity is not None and not is_valid_identity(identity):
            _log.warn('Deprecation warning')
            _log.warn(
                'All characters in {identity} are not in the valid set.'.format(
                    identity=identity))

        self.core = Core(self, identity=identity, address=address,
                         context=context, publickey=publickey,
                         secretkey=secretkey, serverkey=serverkey,
                         volttron_home=volttron_home, agent_uuid=agent_uuid,
                         reconnect_interval=reconnect_interval)
        self.vip = Agent.Subsystems(self, self.core, heartbeat_autostart,
                                    heartbeat_period, enable_store, enable_web,
                                    enable_channel)
        self.core.setup()


class BasicAgent(object):
    def __init__(self, **kwargs):
        kwargs.pop('identity', None)
        super(BasicAgent, self).__init__(**kwargs)
        self.core = BasicCore(self)<|MERGE_RESOLUTION|>--- conflicted
+++ resolved
@@ -87,26 +87,16 @@
                                        heartbeat_autostart, heartbeat_period)
             if enable_store:
                 self.config = ConfigStore(owner, core, self.rpc)
-<<<<<<< HEAD
             if enable_web:
                 self.web = WebSubSystem(owner, core, self.rpc)
-=======
             self.auth = Auth(owner, core, self.rpc)
->>>>>>> 0e990450
 
     def __init__(self, identity=None, address=None, context=None,
                  publickey=None, secretkey=None, serverkey=None,
                  heartbeat_autostart=False, heartbeat_period=60,
                  volttron_home=os.path.abspath(platform.get_home()),
-<<<<<<< HEAD
-                 agent_uuid=None, enable_store=True, developer_mode=False,
-                 enable_web=False, enable_channel=False,
-                 reconnect_interval=None):
-
-=======
-                 agent_uuid=None, enable_store=True,
+                 agent_uuid=None, enable_store=True, enable_web=False,
                  enable_channel=False, reconnect_interval=None):
->>>>>>> 0e990450
         if identity is not None and not is_valid_identity(identity):
             _log.warn('Deprecation warning')
             _log.warn(

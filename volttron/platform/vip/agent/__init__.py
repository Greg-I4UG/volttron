--- conflicted
+++ resolved
@@ -55,11 +55,7 @@
     class Subsystems(object):
         def __init__(self, owner, core, heartbeat_autostart,
                      heartbeat_period, enable_store, enable_web,
-<<<<<<< HEAD
-                     enable_channel, message_bus):
-=======
-                     enable_channel, enable_fncs):
->>>>>>> 3ceefd88
+                     enable_channel, enable_fncs, message_bus):
             self.peerlist = PeerList(core)
             self.ping = Ping(core)
             self.rpc = RPC(core, owner)
@@ -88,13 +84,9 @@
                  volttron_home=os.path.abspath(platform.get_home()),
                  agent_uuid=None, enable_store=True,
                  enable_web=False, enable_channel=False,
-<<<<<<< HEAD
-                 reconnect_interval=None, version='0.1',
+                 reconnect_interval=None, version='0.1', enable_fncs=False,
                  instance_name=None, message_bus=None,
                  volttron_central_address=None,volttron_central_instance_name=None):
-=======
-                 reconnect_interval=None, version='0.1', enable_fncs=False):
->>>>>>> 3ceefd88
 
         self._version = version
 
@@ -113,7 +105,6 @@
                          instance_name=instance_name,
                          volttron_home=volttron_home, agent_uuid=agent_uuid,
                          reconnect_interval=reconnect_interval,
-<<<<<<< HEAD
                          version=version,
                          volttron_central_address=volttron_central_address,
                          volttron_central_instance_name=volttron_central_instance_name)
@@ -125,18 +116,12 @@
                                 instance_name=instance_name,
                                 volttron_home=volttron_home, agent_uuid=agent_uuid,
                                 reconnect_interval=reconnect_interval,
-                                version=version)
+                                version=version, enable_fncs=enable_fncs)
 
         self.vip = Agent.Subsystems(self, self.core, heartbeat_autostart,
                                     heartbeat_period, enable_store, enable_web,
-                                    enable_channel, message_bus)
-=======
-                         version=version, enable_fncs=enable_fncs)
+                                    enable_channel, enable_fncs, message_bus)
 
-        self.vip = Agent.Subsystems(self, self.core, heartbeat_autostart,
-                                    heartbeat_period, enable_store, enable_web,
-                                    enable_channel, enable_fncs)
->>>>>>> 3ceefd88
         self.core.setup()
         self.vip.rpc.export(self.core.version, 'agent.version')
 

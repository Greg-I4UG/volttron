# -*- coding: utf-8 -*- {{{
# vim: set fenc=utf-8 ft=python sw=4 ts=4 sts=4 et:
#
# Copyright 2017, Battelle Memorial Institute.
#
# Licensed under the Apache License, Version 2.0 (the "License");
# you may not use this file except in compliance with the License.
# You may obtain a copy of the License at
#
# http://www.apache.org/licenses/LICENSE-2.0
#
# Unless required by applicable law or agreed to in writing, software
# distributed under the License is distributed on an "AS IS" BASIS,
# WITHOUT WARRANTIES OR CONDITIONS OF ANY KIND, either express or implied.
# See the License for the specific language governing permissions and
# limitations under the License.
#
# This material was prepared as an account of work sponsored by an agency of
# the United States Government. Neither the United States Government nor the
# United States Department of Energy, nor Battelle, nor any of their
# employees, nor any jurisdiction or organization that has cooperated in the
# development of these materials, makes any warranty, express or
# implied, or assumes any legal liability or responsibility for the accuracy,
# completeness, or usefulness or any information, apparatus, product,
# software, or process disclosed, or represents that its use would not infringe
# privately owned rights. Reference herein to any specific commercial product,
# process, or service by trade name, trademark, manufacturer, or otherwise
# does not necessarily constitute or imply its endorsement, recommendation, or
# favoring by the United States Government or any agency thereof, or
# Battelle Memorial Institute. The views and opinions of authors expressed
# herein do not necessarily state or reflect those of the
# United States Government or any agency thereof.
#
# PACIFIC NORTHWEST NATIONAL LABORATORY operated by
# BATTELLE for the UNITED STATES DEPARTMENT OF ENERGY
# under Contract DE-AC05-76RL01830
# }}}

from __future__ import absolute_import, print_function


import heapq
import inspect
import logging
import os
import signal
import threading
import time
import urlparse
import uuid
import warnings
import weakref
from contextlib import contextmanager
from errno import ENOENT

import gevent.event
from gevent.queue import Queue
from zmq import green as zmq
from zmq.green import ZMQError, EAGAIN, ENOTSOCK
from zmq.utils.monitor import recv_monitor_message

from volttron.platform import certs
from volttron.platform import get_address
from volttron.platform.agent import utils
from volttron.platform.agent.utils import load_platform_config, get_platform_instance_name
from volttron.platform.keystore import KeyStore, KnownHostsStore
from volttron.utils.rmq_mgmt import RabbitMQMgmt
from .decorators import annotate, annotations, dualmethod
from .dispatch import Signal
from .errors import VIPError
from .. import router
from ..rmq_connection import RMQConnection
from ..socket import Message
from ..zmq_connection import ZMQConnection
from .... import platform
import pika

__all__ = ['BasicCore', 'Core', 'RMQCore', 'ZMQCore', 'killing']

_log = logging.getLogger(__name__)


class Periodic(object):  # pylint: disable=invalid-name
    ''' Decorator to set a method up as a periodic callback.

    The decorated method will be called with the given arguments every
    period seconds while the agent is executing its run loop.
    '''

    def __init__(self, period, args=None, kwargs=None, wait=0):
        '''Store period (seconds) and arguments to call method with.'''
        assert period > 0
        self.period = period
        self.args = args or ()
        self.kwargs = kwargs or {}
        self.timeout = wait

    def __call__(self, method):
        '''Attach this object instance to the given method.'''
        annotate(method, list, 'core.periodics', self)
        return method

    def _loop(self, method):
        # pylint: disable=missing-docstring
        # Use monotonic clock provided on hub's loop instance.
        now = gevent.get_hub().loop.now
        period = self.period
        deadline = now()
        if self.timeout != 0:
            timeout = self.timeout or period
            deadline += timeout
            gevent.sleep(timeout)
        while True:
            try:
                method(*self.args, **self.kwargs)
            except (Exception, gevent.Timeout):
                _log.exception('unhandled exception in periodic callback')
            deadline += period
            timeout = deadline - now()
            if timeout > 0:
                gevent.sleep(timeout)
            else:
                # Prevent catching up.
                deadline -= timeout

    def get(self, method):
        '''Return a Greenlet for the given method.'''
        return gevent.Greenlet(self._loop, method)


class ScheduledEvent(object):
    '''Class returned from Core.schedule.'''

    def __init__(self, function, args=None, kwargs=None):
        self.function = function
        self.args = args or []
        self.kwargs = kwargs or {}
        self.canceled = False
        self.finished = False

    def cancel(self):
        '''Mark the timer as canceled to avoid a callback.'''
        self.canceled = True

    def __call__(self):
        if not self.canceled:
            self.function(*self.args, **self.kwargs)
        self.finished = True


def findsignal(obj, owner, name):
    parts = name.split('.')
    if len(parts) == 1:
        signal = getattr(obj, name)
    else:
        signal = owner
        for part in parts:
            signal = getattr(signal, part)
    assert isinstance(signal, Signal), 'bad signal name %r' % (name,)
    return signal


class BasicCore(object):
    delay_onstart_signal = False
    delay_running_event_set = False

    def __init__(self, owner):
        self.greenlet = None
        self.spawned_greenlets = weakref.WeakSet()
        self._async = None
        self._async_calls = []
        self._stop_event = None
        self._schedule_event = None
        self._schedule = []
        self.onsetup = Signal()
        self.onstart = Signal()
        self.onstop = Signal()
        self.onfinish = Signal()
        self.oninterrupt = None
        prev_int_signal = gevent.signal.getsignal(signal.SIGINT)
        # To avoid a child agent handler overwriting the parent agent handler
        if prev_int_signal in [None, signal.SIG_IGN, signal.SIG_DFL]:
            self.oninterrupt = gevent.signal.signal(signal.SIGINT,
                                                    self._on_sigint_handler)
        self._owner = owner

    def setup(self):
        # Split out setup from __init__ to give oportunity to add
        # subsystems with signals
        try:
            owner = self._owner
        except AttributeError:
            return
        del self._owner
        periodics = []

        def setup(member):  # pylint: disable=redefined-outer-name
            periodics.extend(
                periodic.get(member) for periodic in annotations(
                    member, list, 'core.periodics'))
            for deadline, args, kwargs in annotations(member, list, 'core.schedule'):
                self.schedule(deadline, member, *args, **kwargs)
            for name in annotations(member, set, 'core.signals'):
                findsignal(self, owner, name).connect(member, owner)

        inspect.getmembers(owner, setup)

        def start_periodics(sender, **kwargs):  # pylint: disable=unused-argument
            for periodic in periodics:
                sender.spawned_greenlets.add(periodic)
                periodic.start()
            del periodics[:]

        self.onstart.connect(start_periodics)

    def loop(self, running_event):
        # pre-setup
        yield
        # pre-start
        yield
        # pre-stop
        yield
        # pre-finish
        yield

    def link_receiver(self, receiver, sender, **kwargs):
        greenlet = gevent.spawn(receiver, sender, **kwargs)
        self.spawned_greenlets.add(greenlet)
        return greenlet

    def run(self, running_event=None):  # pylint: disable=method-hidden
        '''Entry point for running agent.'''

        self._schedule_event = gevent.event.Event()
        self.setup()
        self.greenlet = current = gevent.getcurrent()

        def kill_leftover_greenlets():
            for glt in self.spawned_greenlets:
                glt.kill()

        self.greenlet.link(lambda _: kill_leftover_greenlets())

        def handle_async():
            '''Execute pending calls.'''
            calls = self._async_calls
            while calls:
                func, args, kwargs = calls.pop()
                greenlet = gevent.spawn(func, *args, **kwargs)
                self.spawned_greenlets.add(greenlet)

        def schedule_loop():
            heap = self._schedule
            event = self._schedule_event
            cur = gevent.getcurrent()
            now = time.time()
            while True:
                if heap:
                    deadline = heap[0][0]
                    timeout = min(5.0, max(0.0, deadline - now))
                else:
                    timeout = None
                if event.wait(timeout):
                    event.clear()
                now = time.time()
                while heap and now >= heap[0][0]:
                    _, callback = heapq.heappop(heap)
                    greenlet = gevent.spawn(callback)
                    cur.link(lambda glt: greenlet.kill())

        self._stop_event = stop = gevent.event.Event()
        self._async = gevent.get_hub().loop.async()
        self._async.start(handle_async)
        current.link(lambda glt: self._async.stop())

        looper = self.loop(running_event)
        looper.next()
        self.onsetup.send(self)

        loop = looper.next()
        if loop:
            self.spawned_greenlets.add(loop)
        scheduler = gevent.Greenlet(schedule_loop)
        if loop:
            loop.link(lambda glt: scheduler.kill())
        self.onstart.connect(lambda *_, **__: scheduler.start())
        if not self.delay_onstart_signal:
            self.onstart.sendby(self.link_receiver, self)
        if not self.delay_running_event_set:
            if running_event is not None:
                running_event.set()
        try:
            if loop and loop in gevent.wait([loop, stop], count=1):
                raise RuntimeError('VIP loop ended prematurely')
            stop.wait()
        except (gevent.GreenletExit, KeyboardInterrupt):
            pass

        scheduler.kill()
        looper.next()
        receivers = self.onstop.sendby(self.link_receiver, self)
        gevent.wait(receivers)
        looper.next()
        self.onfinish.send(self)

    def stop(self, timeout=None):
        def halt():
            self._stop_event.set()
            self.greenlet.join(timeout)
            return self.greenlet.ready()

        if gevent.get_hub() is self._stop_event.hub:
            return halt()
        return self.send_async(halt).get()

    def _on_sigint_handler(self, signo, *_):
        '''
        Event handler to set onstop event when the agent needs to stop
        :param signo:
        :param _:
        :return:
        '''
        _log.debug("SIG interrupt received. Calling stop")
        if signo == signal.SIGINT:
            self._stop_event.set()
            # self.stop()

    def send(self, func, *args, **kwargs):
        self._async_calls.append((func, args, kwargs))
        self._async.send()

    def send_async(self, func, *args, **kwargs):
        result = gevent.event.AsyncResult()
        async = result.hub.loop.async()
        results = [None, None]

        def receiver():
            async.stop()
            exc, value = results
            if exc is None:
                result.set(value)
            else:
                result.set_exception(exc)

        async.start(receiver)

        def worker():
            try:
                results[:] = [None, func(*args, **kwargs)]
            except Exception as exc:  # pylint: disable=broad-except
                results[:] = [exc, None]
            async.send()

        self.send(worker)
        return result

    def spawn(self, func, *args, **kwargs):
        assert self.greenlet is not None
        greenlet = gevent.spawn(func, *args, **kwargs)
        self.spawned_greenlets.add(greenlet)
        return greenlet

    def spawn_later(self, seconds, func, *args, **kwargs):
        assert self.greenlet is not None
        greenlet = gevent.spawn_later(seconds, func, *args, **kwargs)
        self.spawned_greenlets.add(greenlet)
        return greenlet

    def spawn_in_thread(self, func, *args, **kwargs):
        result = gevent.event.AsyncResult()

        def wrapper():
            try:
                self.send(result.set, func(*args, **kwargs))
            except Exception as exc:  # pylint: disable=broad-except
                self.send(result.set_exception, exc)

        result.thread = thread = threading.Thread(target=wrapper)
        thread.daemon = True
        thread.start()
        return result

    @dualmethod
    def periodic(self, period, func, args=None, kwargs=None, wait=0):
        warnings.warn(
            'Use of the periodic() method is deprecated in favor of the '
            'schedule() method with the periodic() generator. This '
            'method will be removed in a future version.',
            DeprecationWarning)
        greenlet = Periodic(period, args, kwargs, wait).get(func)
        self.spawned_greenlets.add(greenlet)
        greenlet.start()
        return greenlet

    @periodic.classmethod
    def periodic(cls, period, args=None, kwargs=None, wait=0):  # pylint: disable=no-self-argument
        warnings.warn(
            'Use of the periodic() decorator is deprecated in favor of '
            'the schedule() decorator with the periodic() generator. '
            'This decorator will be removed in a future version.',
            DeprecationWarning)
        return Periodic(period, args, kwargs, wait)

    @classmethod
    def receiver(cls, signal):
        def decorate(method):
            annotate(method, set, 'core.signals', signal)
            return method

        return decorate

    @dualmethod
    def schedule(self, deadline, func, *args, **kwargs):
        event = ScheduledEvent(func, args, kwargs)
        try:
            it = iter(deadline)
        except TypeError:
            self._schedule_callback(deadline, event)
        else:
            self._schedule_iter(it, event)
        return event

    def _schedule_callback(self, deadline, callback):
        deadline = utils.get_utc_seconds_from_epoch(deadline)
        heapq.heappush(self._schedule, (deadline, callback))
        self._schedule_event.set()

    def _schedule_iter(self, it, event):
        def wrapper():
            if event.canceled:
                event.finished = True
                return
            try:
                deadline = next(it)
            except StopIteration:
                event.function(*event.args, **event.kwargs)
                event.finished = True
            else:
                self._schedule_callback(deadline, wrapper)
                event.function(*event.args, **event.kwargs)

        try:
            deadline = next(it)
        except StopIteration:
            event.finished = True
        else:
            self._schedule_callback(deadline, wrapper)

    @schedule.classmethod
    def schedule(cls, deadline, *args, **kwargs):  # pylint: disable=no-self-argument
        if hasattr(deadline, 'timetuple'):
            # deadline = time.mktime(deadline.timetuple())
            deadline = utils.get_utc_seconds_from_epoch(deadline)

        def decorate(method):
            annotate(method, list, 'core.schedule', (deadline, args, kwargs))
            return method

        return decorate


class Core(BasicCore):
    # We want to delay the calling of "onstart" methods until we have
    # confirmation from the server that we have a connection. We will fire
    # the event when we hear the response to the hello message.
    delay_onstart_signal = True
    # Agents started before the router can set this variable
    # to false to keep from blocking. AuthService does this.
    delay_running_event_set = True

    def __init__(self, owner, address=None, identity=None, context=None,
                 publickey=None, secretkey=None, serverkey=None,
                 volttron_home=os.path.abspath(platform.get_home()),
                 agent_uuid=None, reconnect_interval=None,
                 version='0.1', instance_name=None, messagebus=None):
        self.volttron_home = volttron_home

        # These signals need to exist before calling super().__init__()
        self.onviperror = Signal()
        self.onsockevent = Signal()
        self.onconnected = Signal()
        self.ondisconnected = Signal()
        self.configuration = Signal()
        super(Core, self).__init__(owner)
        self.address = address if address is not None else get_address()
        self.identity = str(identity) if identity is not None else str(uuid.uuid4())
        self.agent_uuid = agent_uuid
        self.publickey = publickey
        self.secretkey = secretkey
        self.serverkey = serverkey
        self.reconnect_interval = reconnect_interval
        self._reconnect_attempt = 0
        self.instance_name = instance_name
        self.connection = None
        self.messagebus = messagebus
        self.subsystems = {'error': self.handle_error}
        self.__connected = False
        self._version = version

        _log.debug('address: %s', address)
        _log.debug('identity: %s', identity)
        _log.debug('agent_uuid: %s', agent_uuid)
        _log.debug('serverkey: %s', serverkey)

    def version(self):
        return self._version

    def get_connected(self):
        return self.__connected

<<<<<<< HEAD
    def set_connected(self, value):
        self.__connected = value

    connected = property(fget=lambda self: self.get_connected(),
                         fset=lambda self, v: self.set_connected(v)
                         )

=======
    # This function moved directly from the zmqcore agent.  it is included here because
    # when we are attempting to connect to a zmq bus from a rmq bus this will be used
    # to create the public and secret key for that connection or use it if it was already
    # created.
    def _get_keys_from_keystore(self):
        '''Returns agent's public and secret key from keystore'''
        if self.agent_uuid:
            # this is an installed agent, put keystore in its install dir
            keystore_dir = os.curdir
        elif self.identity is None:
            raise ValueError("Agent's VIP identity is not set")
        else:
            if not self.volttron_home:
                raise ValueError('VOLTTRON_HOME must be specified.')
            keystore_dir = os.path.join(
                self.volttron_home, 'keystores',
                self.identity)
            if not os.path.exists(keystore_dir):
                os.makedirs(keystore_dir)

        keystore_path = os.path.join(keystore_dir, 'keystore.json')
        keystore = KeyStore(keystore_path)
        return keystore.public, keystore.secret
    
>>>>>>> 04437e7d
    def register(self, name, handler, error_handler=None):
        self.subsystems[name] = handler
        if error_handler:
            def onerror(sender, error, **kwargs):
                if error.subsystem == name:
                    error_handler(sender, error=error, **kwargs)

            self.onviperror.connect(onerror)

    def handle_error(self, message):
        if len(message.args) < 4:
            _log.debug('unhandled VIP error %s', message)
        elif self.onviperror:
            args = [bytes(arg) for arg in message.args]
            error = VIPError.from_errno(*args)
            self.onviperror.send(self, error=error, message=message)

    def create_event_handlers(self, state, hello_response_event, running_event):
        def connection_failed_check():
            # If we don't have a verified connection after 10.0 seconds
            # shut down.
            if hello_response_event.wait(10.0):
                return
            _log.error("No response to hello message after 10 seconds.")
            _log.error("Type of message bus used {}".format(self.messagebus))
            _log.error("A common reason for this is a conflicting VIP IDENTITY.")
            _log.error("Another common reason is not having an auth entry on"
                       "the target instance.")
            _log.error("Shutting down agent.")
            _log.error("Possible conflicting identity is: {}".format(
                self.identity
            ))

            self.stop(timeout=5.0)

        def hello():
            # Send hello message to VIP router to confirm connection with
            # platform
            state.ident = ident = b'connect.hello.%d' % state.count
            state.count += 1
            self.spawn(connection_failed_check)
            message = Message(peer=b'', subsystem=b'hello',
                              id=ident, args=[b'hello'])
            self.connection.send_vip_object(message)

        def hello_response(sender, version='',
                           router='', identity=''):
            _log.info("Connected to platform: "
                      "router: {} version: {} identity: {}".format(
                router, version, identity))
            _log.debug("Running onstart methods.")
            hello_response_event.set()
            self.onstart.sendby(self.link_receiver, self)
            self.configuration.sendby(self.link_receiver, self)
            if running_event is not None:
                running_event.set()

        return connection_failed_check, hello, hello_response


class ZMQCore(Core):
    """
    Concrete Core class for ZeroMQ message bus
    """
    def __init__(self, owner, address=None, identity=None, context=None,
                 publickey=None, secretkey=None, serverkey=None,
                 volttron_home=os.path.abspath(platform.get_home()),
                 agent_uuid=None, reconnect_interval=None,
                 version='0.1', enable_fncs=False,
                 instance_name=None, messagebus='zmq'):
        super(ZMQCore, self).__init__(owner,address=address, identity=identity,
                 context=context, publickey=publickey, secretkey=secretkey,
                 serverkey=serverkey, volttron_home=volttron_home,
                 agent_uuid=agent_uuid, reconnect_interval=reconnect_interval,
                 version=version,
                 instance_name=instance_name, messagebus=messagebus)
        self.context = context or zmq.Context.instance()
        self._fncs_enabled = enable_fncs
        self.messagebus = messagebus
        self._set_keys()

        _log.debug("AGENT RUNNING on ZMQ Core {}".format(self.identity))

        self.socket = None

    def get_connected(self):
        return super(ZMQCore, self).get_connected()

    def set_connected(self, value):
        super(ZMQCore, self).set_connected(value)

    age = property(get_connected, set_connected)

    def _set_keys(self):
        """Implements logic for setting encryption keys and putting
        those keys in the parameters of the VIP address
        """
        self._set_server_key()
        self._set_public_and_secret_keys()

        if self.publickey and self.secretkey and self.serverkey:
            self._add_keys_to_addr()

    def _add_keys_to_addr(self):
        '''Adds public, secret, and server keys to query in VIP address if
        they are not already present'''

        def add_param(query_str, key, value):
            query_dict = urlparse.parse_qs(query_str)
            if not value or key in query_dict:
                return ''
            # urlparse automatically adds '?', but we need to add the '&'s
            return '{}{}={}'.format('&' if query_str else '', key, value)

        url = list(urlparse.urlsplit(self.address))
        if url[0] in ['tcp', 'ipc']:
            url[3] += add_param(url[3], 'publickey', self.publickey)
            url[3] += add_param(url[3], 'secretkey', self.secretkey)
            url[3] += add_param(url[3], 'serverkey', self.serverkey)
            self.address = str(urlparse.urlunsplit(url))

    def _set_public_and_secret_keys(self):
        if self.publickey is None or self.secretkey is None:
            self.publickey, self.secretkey, _ = self._get_keys_from_addr()
        if self.publickey is None or self.secretkey is None:
            self.publickey, self.secretkey = self._get_keys_from_keystore()

    def _set_server_key(self):
        if self.serverkey is None:
            self.serverkey = self._get_keys_from_addr()[2]
        known_serverkey = self._get_serverkey_from_known_hosts()

        if (self.serverkey is not None and known_serverkey is not None
            and self.serverkey != known_serverkey):
            raise Exception("Provided server key ({}) for {} does "
                            "not match known serverkey ({}).".format(
                self.serverkey, self.address, known_serverkey))

        # Until we have containers for agents we should not require all
        # platforms that connect to be in the known host file.
        # See issue https://github.com/VOLTTRON/volttron/issues/1117
        if known_serverkey is not None:
            self.serverkey = known_serverkey

    def _get_serverkey_from_known_hosts(self):
        known_hosts_file = os.path.join(self.volttron_home, 'known_hosts')
        known_hosts = KnownHostsStore(known_hosts_file)
        return known_hosts.serverkey(self.address)

    def _get_keys_from_addr(self):
        url = list(urlparse.urlsplit(self.address))
        query = urlparse.parse_qs(url[3])
        publickey = query.get('publickey', [None])[0]
        secretkey = query.get('secretkey', [None])[0]
        serverkey = query.get('serverkey', [None])[0]
        return publickey, secretkey, serverkey

    def loop(self, running_event):
        # pre-setup
        # self.context.set(zmq.MAX_SOCKETS, 30690)
        self.connection = ZMQConnection(self.address,
                                        self.identity,
                                        self.instance_name,
                                        context=self.context)
        self.connection.open_connection(zmq.DEALER)
        flags = dict(hwm=True, reconnect_interval=self.reconnect_interval)
        self.connection.set_properties(flags)
        self.socket = self.connection.socket
        if self.identity:
            self.socket.identity = self.identity
        yield

        # pre-start
        state = type('HelloState', (), {'count': 0, 'ident': None})
        hello_response_event = gevent.event.Event()
        connection_failed_check, hello, hello_response = \
            self.create_event_handlers(state, hello_response_event, running_event)

        def close_socket(sender):
            gevent.sleep(2)
            try:
                if self.socket is not None:
                    self.socket.monitor(None, 0)
                    self.socket.close(1)
            finally:
                self.socket = None

        def monitor():
            # Call socket.monitor() directly rather than use
            # get_monitor_socket() so we can use green sockets with
            # regular contexts (get_monitor_socket() uses
            # self.context.socket()).
            addr = 'inproc://monitor.v-%d' % (id(self.socket),)
            sock = None
            if self.socket is not None:
                try:
                    self.socket.monitor(addr)
                    sock = zmq.Socket(self.context, zmq.PAIR)

                    sock.connect(addr)
                    while True:
                        try:
                            message = recv_monitor_message(sock)
                            self.onsockevent.send(self, **message)
                            event = message['event']
                            if event & zmq.EVENT_CONNECTED:
                                hello()
                            elif event & zmq.EVENT_DISCONNECTED:
                                self.connected = False
                            elif event & zmq.EVENT_CONNECT_RETRIED:
                                self._reconnect_attempt += 1
                                if self._reconnect_attempt == 50:
                                    self.connected = False
                                    sock.disable_monitor()
                                    self.stop()
                                    self.ondisconnected.send(self)
                            elif event & zmq.EVENT_MONITOR_STOPPED:
                                break
                        except ZMQError as exc:
                            if exc.errno == ENOTSOCK:
                                break

                except ZMQError as exc:
                    raise
                    # if exc.errno == EADDRINUSE:
                    #     pass
                finally:
                    try:
                        url = list(urlparse.urlsplit(self.address))
                        if url[0] in ['tcp'] and sock is not None:
                            sock.close()
                        if self.socket is not None:
                            self.socket.monitor(None, 0)
                    except Exception as exc:
                        _log.debug("Error in closing the socket: {}".format(exc.message))

        self.onconnected.connect(hello_response)
        self.ondisconnected.connect(close_socket)

        if self.address[:4] in ['tcp:', 'ipc:']:
            self.spawn(monitor).join(0)
        self.connection.connect()
        if self.address.startswith('inproc:'):
            hello()

        def vip_loop():
            sock = self.socket
            while True:
                try:
                    message = sock.recv_vip_object(copy=False)
                except ZMQError as exc:

                    if exc.errno == EAGAIN:
                        continue
                    elif exc.errno == ENOTSOCK:
                        self.socket = None
                        break
                    else:
                        raise

                subsystem = bytes(message.subsystem)
                # _log.debug("Received new message {0}, {1}, {2}, {3}".format(
                # subsystem, message.id, len(message.args), message.args[0]))

                # Handle hellos sent by CONNECTED event
                if (subsystem == b'hello' and
                            bytes(message.id) == state.ident and
                            len(message.args) > 3 and
                            bytes(message.args[0]) == b'welcome'):
                    version, server, identity = [
                        bytes(x) for x in message.args[1:4]]
                    self.connected = True
                    self.onconnected.send(self, version=version,
                                          router=server, identity=identity)
                    continue

                try:
                    handle = self.subsystems[subsystem]
                except KeyError:
                    _log.error('peer %r requested unknown subsystem %r',
                               bytes(message.peer), subsystem)
                    message.user = b''
                    message.args = list(router._INVALID_SUBSYSTEM)
                    message.args.append(message.subsystem)
                    message.subsystem = b'error'
                    sock.send_vip_object(message, copy=False)
                else:
                    handle(message)

        yield gevent.spawn(vip_loop)
        # pre-stop
        yield
        # pre-finish
        try:
            self.connection.disconnect()
            self.socket.monitor(None, 0)
            self.connection.close_connection(1)
        except AttributeError:
            pass
        except ZMQError as exc:
            if exc.errno != ENOENT:
                _log.exception('disconnect error')
        finally:
            self.socket = None
        yield


@contextmanager
def killing(greenlet, *args, **kwargs):
    '''Context manager to automatically kill spawned greenlets.

    Allows one to kill greenlets that would continue after a timeout:

        with killing(agent.vip.pubsub.subscribe(
                'peer', 'topic', callback)) as subscribe:
            subscribe.get(timeout=10)
    '''
    try:
        yield greenlet
    finally:
        greenlet.kill(*args, **kwargs)


class RMQCore(Core):
    """
    Concrete Core class for RabbitMQ message bus
    """
    def __init__(self, owner, address=None, identity=None, context=None,
                 publickey=None, secretkey=None, serverkey=None,
                 volttron_home=os.path.abspath(platform.get_home()),
                 agent_uuid=None, reconnect_interval=None,
                 version='0.1', instance_name=None, messagebus='rmq',
                 volttron_central_address=None,
                 volttron_central_instance_name=None):
        super(RMQCore, self).__init__(owner,address=address, identity=identity,
                 context=context, publickey=publickey, secretkey=secretkey,
                 serverkey=serverkey, volttron_home=volttron_home,
                 agent_uuid=agent_uuid, reconnect_interval=reconnect_interval,
                 version=version, instance_name=instance_name, messagebus=messagebus)
        self.volttron_central_address = volttron_central_address

        if not instance_name:
            config_opts = load_platform_config()
            self.instance_name = config_opts.get('instance-name', 'volttron1')
        if volttron_central_instance_name:
            self.instance_name = volttron_central_instance_name

        #self._event_queue = gevent.queue.Queue
        self._event_queue = Queue()
        if isinstance(self.address, pika.ConnectionParameters):
            self.rmq_user = self.identity
        else:
            self.rmq_user = self.instance_name + '.' + self.identity
        _log.debug("AGENT RUNNING on RMQ Core {}".format(self.identity))

        self.messagebus = messagebus
        self.rmq_mgmt = RabbitMQMgmt()
        self.rmq_address = address

    def get_connected(self):
        return super(RMQCore, self).get_connected()

    def set_connected(self, value):
        super(RMQCore, self).set_connected(value)

    age = property(get_connected, set_connected)

    def _build_connection_parameters(self):
        param = None

        if self.identity is None:
            raise ValueError("Agent's VIP identity is not set")
        else:
            try:
                if self.instance_name == get_platform_instance_name():
                    param = self.rmq_mgmt.build_agent_connection(self.identity,
                                                                 self.instance_name)
                else:
                    param = self.rmq_mgmt.build_remote_connection_param(self.rmq_user,
                                                                        self.rmq_address,
                                                                        True)
            except AttributeError:
                _log.error("RabbitMQ broker may not be running. Restart the broker first")
                param = None
                
        return param

    def loop(self, running_event):
        if not isinstance(self.rmq_address, pika.ConnectionParameters):
            self.rmq_address = self._build_connection_parameters()
        # pre-setup
        self.connection = RMQConnection(self.rmq_address,
                                        self.identity,
                                        self.instance_name,
                                        reconnect_delay=self.rmq_mgmt.rmq_config.reconnect_delay(),
                                        vc_url=self.volttron_central_address)
        yield

        # pre-start
        flags = dict(durable=False, exclusive=True, auto_delete=True)
        if self.connection:
            self.connection.set_properties(flags)
            # Register callback handler for VIP messages
            self.connection.register(self.vip_message_handler)

        state = type('HelloState', (), {'count': 0, 'ident': None})
        hello_response_event = gevent.event.Event()
        connection_failed_check, hello, hello_response = \
            self.create_event_handlers(state, hello_response_event, running_event)

        def connection_error():
            self.connected = False
            self.stop()
            self.ondisconnected.send(self)

        def connect_callback():
            router_connected = False
            bindings = self.rmq_mgmt.get_bindings('volttron')
            router_user = router_key = "{inst}.{ident}".format(inst=self.instance_name,
                                                               ident='router')
            if bindings:
                for binding in bindings:
                    if binding['destination'] == router_user and \
                                    binding['routing_key'] == router_key:
                        router_connected = True
                        break
            # Connection retry attempt issue #1702.
            # If the agent detects that RabbitMQ broker is reconnected before the router, wait for the router to
            # connect before sending hello()
            if router_connected:
                hello()
            else:
                _log.debug("Router not bound to RabbitMQ yet, waiting for 2 seconds before sending hello {}".
                           format(self.identity))
                self.spawn_later(2, hello)

        # Connect to RMQ broker. Register a callback to get notified when
        # connection is confirmed
        if self.rmq_address:
            self.connection.connect(connect_callback, connection_error)

        self.onconnected.connect(hello_response)
        self.ondisconnected.connect(self.connection.close_connection)

        def vip_loop():
            if self.rmq_address:
                wait_period = 1  # 1 second
                while True:
                    message = None
                    try:
                        message = self._event_queue.get(wait_period)
                    except gevent.Timeout:
                        pass
                    except Exception as exc:
                        _log.error(exc.args)
                        raise
                    if message:
                        subsystem = bytes(message.subsystem)

                        if subsystem == b'hello':
                            if (subsystem == b'hello' and
                                        bytes(message.id) == state.ident and
                                        len(message.args) > 3 and
                                        bytes(message.args[0]) == b'welcome'):
                                version, server, identity = [
                                    bytes(x) for x in message.args[1:4]]
                                self.connected = True
                                self.onconnected.send(self, version=version,
                                                      router=server,
                                                      identity=identity)
                                continue
                        try:
                            handle = self.subsystems[subsystem]
                        except KeyError:
                            _log.error('peer %r requested unknown subsystem %r',
                                       bytes(message.peer), subsystem)
                            message.user = b''
                            message.args = list(router._INVALID_SUBSYSTEM)
                            message.args.append(message.subsystem)
                            message.subsystem = b'error'
                            self.connection.send_vip_object(message)
                        else:
                            handle(message)

        yield gevent.spawn(vip_loop)
        # pre-stop
        yield
        # pre-finish
        if self.rmq_address:
            self.connection.close_connection()
        yield

    def vip_message_handler(self, message):
        # _log.debug("RMQ VIP Core {}".format(message))
        self._event_queue.put(message)<|MERGE_RESOLUTION|>--- conflicted
+++ resolved
@@ -508,7 +508,6 @@
     def get_connected(self):
         return self.__connected
 
-<<<<<<< HEAD
     def set_connected(self, value):
         self.__connected = value
 
@@ -516,7 +515,6 @@
                          fset=lambda self, v: self.set_connected(v)
                          )
 
-=======
     # This function moved directly from the zmqcore agent.  it is included here because
     # when we are attempting to connect to a zmq bus from a rmq bus this will be used
     # to create the public and secret key for that connection or use it if it was already
@@ -540,8 +538,7 @@
         keystore_path = os.path.join(keystore_dir, 'keystore.json')
         keystore = KeyStore(keystore_path)
         return keystore.public, keystore.secret
-    
->>>>>>> 04437e7d
+
     def register(self, name, handler, error_handler=None):
         self.subsystems[name] = handler
         if error_handler:
@@ -633,7 +630,7 @@
     def set_connected(self, value):
         super(ZMQCore, self).set_connected(value)
 
-    age = property(get_connected, set_connected)
+    connected = property(get_connected, set_connected)
 
     def _set_keys(self):
         """Implements logic for setting encryption keys and putting
@@ -907,7 +904,7 @@
     def set_connected(self, value):
         super(RMQCore, self).set_connected(value)
 
-    age = property(get_connected, set_connected)
+    connected = property(get_connected, set_connected)
 
     def _build_connection_parameters(self):
         param = None

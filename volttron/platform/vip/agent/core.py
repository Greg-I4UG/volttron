# -*- coding: utf-8 -*- {{{
# vim: set fenc=utf-8 ft=python sw=4 ts=4 sts=4 et:
#
# Copyright 2017, Battelle Memorial Institute.
#
# Licensed under the Apache License, Version 2.0 (the "License");
# you may not use this file except in compliance with the License.
# You may obtain a copy of the License at
#
# http://www.apache.org/licenses/LICENSE-2.0
#
# Unless required by applicable law or agreed to in writing, software
# distributed under the License is distributed on an "AS IS" BASIS,
# WITHOUT WARRANTIES OR CONDITIONS OF ANY KIND, either express or implied.
# See the License for the specific language governing permissions and
# limitations under the License.
#
# This material was prepared as an account of work sponsored by an agency of
# the United States Government. Neither the United States Government nor the
# United States Department of Energy, nor Battelle, nor any of their
# employees, nor any jurisdiction or organization that has cooperated in the
# development of these materials, makes any warranty, express or
# implied, or assumes any legal liability or responsibility for the accuracy,
# completeness, or usefulness or any information, apparatus, product,
# software, or process disclosed, or represents that its use would not infringe
# privately owned rights. Reference herein to any specific commercial product,
# process, or service by trade name, trademark, manufacturer, or otherwise
# does not necessarily constitute or imply its endorsement, recommendation, or
# favoring by the United States Government or any agency thereof, or
# Battelle Memorial Institute. The views and opinions of authors expressed
# herein do not necessarily state or reflect those of the
# United States Government or any agency thereof.
#
# PACIFIC NORTHWEST NATIONAL LABORATORY operated by
# BATTELLE for the UNITED STATES DEPARTMENT OF ENERGY
# under Contract DE-AC05-76RL01830
# }}}

from __future__ import absolute_import, print_function

import heapq
import inspect
import logging
import os
import signal
import threading
import time
import urlparse
import uuid
import warnings
import weakref
from contextlib import contextmanager
from errno import ENOENT

import gevent.event
from gevent.queue import Queue
from zmq import green as zmq
from zmq.green import ZMQError, EAGAIN, ENOTSOCK
from zmq.utils.monitor import recv_monitor_message

from volttron.platform import get_address
from volttron.platform import is_rabbitmq_available
from volttron.platform.agent import utils
from volttron.platform.agent.utils import load_platform_config, get_platform_instance_name
from volttron.platform.keystore import KeyStore, KnownHostsStore
from volttron.utils.rmq_mgmt import RabbitMQMgmt
from .decorators import annotate, annotations, dualmethod
from .dispatch import Signal
from .errors import VIPError
from .. import router
from ..rmq_connection import RMQConnection
from ..socket import Message
from ..zmq_connection import ZMQConnection
from .... import platform

if is_rabbitmq_available():
    import pika
<<<<<<< HEAD
from .. import green as vip
=======
>>>>>>> 41f37cd6

__all__ = ['BasicCore', 'Core', 'RMQCore', 'ZMQCore', 'killing']

_log = logging.getLogger(__name__)


class Periodic(object):  # pylint: disable=invalid-name
    ''' Decorator to set a method up as a periodic callback.

    The decorated method will be called with the given arguments every
    period seconds while the agent is executing its run loop.
    '''

    def __init__(self, period, args=None, kwargs=None, wait=0):
        '''Store period (seconds) and arguments to call method with.'''
        assert period > 0
        self.period = period
        self.args = args or ()
        self.kwargs = kwargs or {}
        self.timeout = wait

    def __call__(self, method):
        '''Attach this object instance to the given method.'''
        annotate(method, list, 'core.periodics', self)
        return method

    def _loop(self, method):
        # pylint: disable=missing-docstring
        # Use monotonic clock provided on hub's loop instance.
        now = gevent.get_hub().loop.now
        period = self.period
        deadline = now()
        if self.timeout != 0:
            timeout = self.timeout or period
            deadline += timeout
            gevent.sleep(timeout)
        while True:
            try:
                method(*self.args, **self.kwargs)
            except (Exception, gevent.Timeout):
                _log.exception('unhandled exception in periodic callback')
            deadline += period
            timeout = deadline - now()
            if timeout > 0:
                gevent.sleep(timeout)
            else:
                # Prevent catching up.
                deadline -= timeout

    def get(self, method):
        '''Return a Greenlet for the given method.'''
        return gevent.Greenlet(self._loop, method)


class ScheduledEvent(object):
    '''Class returned from Core.schedule.'''

    def __init__(self, function, args=None, kwargs=None):
        self.function = function
        self.args = args or []
        self.kwargs = kwargs or {}
        self.canceled = False
        self.finished = False

    def cancel(self):
        '''Mark the timer as canceled to avoid a callback.'''
        self.canceled = True

    def __call__(self):
        if not self.canceled:
            self.function(*self.args, **self.kwargs)
        self.finished = True


def findsignal(obj, owner, name):
    parts = name.split('.')
    if len(parts) == 1:
        signal = getattr(obj, name)
    else:
        signal = owner
        for part in parts:
            signal = getattr(signal, part)
    assert isinstance(signal, Signal), 'bad signal name %r' % (name,)
    return signal


class BasicCore(object):
    delay_onstart_signal = False
    delay_running_event_set = False

    def __init__(self, owner):
        self.greenlet = None
        self.spawned_greenlets = weakref.WeakSet()
        self._async = None
        self._async_calls = []
        self._stop_event = None
        self._schedule_event = None
        self._schedule = []
        self.onsetup = Signal()
        self.onstart = Signal()
        self.onstop = Signal()
        self.onfinish = Signal()
        self.oninterrupt = None
        prev_int_signal = gevent.signal.getsignal(signal.SIGINT)
        # To avoid a child agent handler overwriting the parent agent handler
        if prev_int_signal in [None, signal.SIG_IGN, signal.SIG_DFL]:
            self.oninterrupt = gevent.signal.signal(signal.SIGINT,
                                                    self._on_sigint_handler)
        self._owner = owner

    def setup(self):
        # Split out setup from __init__ to give oportunity to add
        # subsystems with signals
        try:
            owner = self._owner
        except AttributeError:
            return
        del self._owner
        periodics = []

        def setup(member):  # pylint: disable=redefined-outer-name
            periodics.extend(
                periodic.get(member) for periodic in annotations(
                    member, list, 'core.periodics'))
            for deadline, args, kwargs in annotations(member, list, 'core.schedule'):
                self.schedule(deadline, member, *args, **kwargs)
            for name in annotations(member, set, 'core.signals'):
                findsignal(self, owner, name).connect(member, owner)

        inspect.getmembers(owner, setup)

        def start_periodics(sender, **kwargs):  # pylint: disable=unused-argument
            for periodic in periodics:
                sender.spawned_greenlets.add(periodic)
                periodic.start()
            del periodics[:]

        self.onstart.connect(start_periodics)

    def loop(self, running_event):
        # pre-setup
        yield
        # pre-start
        yield
        # pre-stop
        yield
        # pre-finish
        yield

    def link_receiver(self, receiver, sender, **kwargs):
        greenlet = gevent.spawn(receiver, sender, **kwargs)
        self.spawned_greenlets.add(greenlet)
        return greenlet

    def run(self, running_event=None):  # pylint: disable=method-hidden
        '''Entry point for running agent.'''

        self._schedule_event = gevent.event.Event()
        self.setup()
        self.greenlet = current = gevent.getcurrent()

        def kill_leftover_greenlets():
            for glt in self.spawned_greenlets:
                glt.kill()

        self.greenlet.link(lambda _: kill_leftover_greenlets())

        def handle_async():
            '''Execute pending calls.'''
            calls = self._async_calls
            while calls:
                func, args, kwargs = calls.pop()
                greenlet = gevent.spawn(func, *args, **kwargs)
                self.spawned_greenlets.add(greenlet)

        def schedule_loop():
            heap = self._schedule
            event = self._schedule_event
            cur = gevent.getcurrent()
            now = time.time()
            while True:
                if heap:
                    deadline = heap[0][0]
                    timeout = min(5.0, max(0.0, deadline - now))
                else:
                    timeout = None
                if event.wait(timeout):
                    event.clear()
                now = time.time()
                while heap and now >= heap[0][0]:
                    _, callback = heapq.heappop(heap)
                    greenlet = gevent.spawn(callback)
                    cur.link(lambda glt: greenlet.kill())

        self._stop_event = stop = gevent.event.Event()
        self._async = gevent.get_hub().loop.async()
        self._async.start(handle_async)
        current.link(lambda glt: self._async.stop())

        looper = self.loop(running_event)
        looper.next()
        self.onsetup.send(self)

        loop = looper.next()
        if loop:
            self.spawned_greenlets.add(loop)
        scheduler = gevent.Greenlet(schedule_loop)
        if loop:
            loop.link(lambda glt: scheduler.kill())
        self.onstart.connect(lambda *_, **__: scheduler.start())
        if not self.delay_onstart_signal:
            self.onstart.sendby(self.link_receiver, self)
        if not self.delay_running_event_set:
            if running_event is not None:
                running_event.set()
        try:
            if loop and loop in gevent.wait([loop, stop], count=1):
                raise RuntimeError('VIP loop ended prematurely')
            stop.wait()
        except (gevent.GreenletExit, KeyboardInterrupt):
            pass

        scheduler.kill()
        looper.next()
        receivers = self.onstop.sendby(self.link_receiver, self)
        gevent.wait(receivers)
        looper.next()
        self.onfinish.send(self)

    def stop(self, timeout=None):

        def halt():
            self._stop_event.set()
            self.greenlet.join(timeout)
            return self.greenlet.ready()

        if gevent.get_hub() is self._stop_event.hub:
            return halt()
        return self.send_async(halt).get()

    def _on_sigint_handler(self, signo, *_):
        '''
        Event handler to set onstop event when the agent needs to stop
        :param signo:
        :param _:
        :return:
        '''
        _log.debug("SIG interrupt received. Calling stop")
        if signo == signal.SIGINT:
            self._stop_event.set()
            # self.stop()

    def send(self, func, *args, **kwargs):
        self._async_calls.append((func, args, kwargs))
        self._async.send()

    def send_async(self, func, *args, **kwargs):
        result = gevent.event.AsyncResult()
        async = result.hub.loop.async()
        results = [None, None]

        def receiver():
            async.stop()
            exc, value = results
            if exc is None:
                result.set(value)
            else:
                result.set_exception(exc)

        async.start(receiver)

        def worker():
            try:
                results[:] = [None, func(*args, **kwargs)]
            except Exception as exc:  # pylint: disable=broad-except
                results[:] = [exc, None]
            async.send()

        self.send(worker)
        return result

    def spawn(self, func, *args, **kwargs):
        assert self.greenlet is not None
        greenlet = gevent.spawn(func, *args, **kwargs)
        self.spawned_greenlets.add(greenlet)
        return greenlet

    def spawn_later(self, seconds, func, *args, **kwargs):
        assert self.greenlet is not None
        greenlet = gevent.spawn_later(seconds, func, *args, **kwargs)
        self.spawned_greenlets.add(greenlet)
        return greenlet

    def spawn_in_thread(self, func, *args, **kwargs):
        result = gevent.event.AsyncResult()

        def wrapper():
            try:
                self.send(result.set, func(*args, **kwargs))
            except Exception as exc:  # pylint: disable=broad-except
                self.send(result.set_exception, exc)

        result.thread = thread = threading.Thread(target=wrapper)
        thread.daemon = True
        thread.start()
        return result

    @dualmethod
    def periodic(self, period, func, args=None, kwargs=None, wait=0):
        warnings.warn(
            'Use of the periodic() method is deprecated in favor of the '
            'schedule() method with the periodic() generator. This '
            'method will be removed in a future version.',
            DeprecationWarning)
        greenlet = Periodic(period, args, kwargs, wait).get(func)
        self.spawned_greenlets.add(greenlet)
        greenlet.start()
        return greenlet

    @periodic.classmethod
    def periodic(cls, period, args=None, kwargs=None, wait=0):  # pylint: disable=no-self-argument
        warnings.warn(
            'Use of the periodic() decorator is deprecated in favor of '
            'the schedule() decorator with the periodic() generator. '
            'This decorator will be removed in a future version.',
            DeprecationWarning)
        return Periodic(period, args, kwargs, wait)

    @classmethod
    def receiver(cls, signal):
        def decorate(method):
            annotate(method, set, 'core.signals', signal)
            return method

        return decorate

    @dualmethod
    def schedule(self, deadline, func, *args, **kwargs):
        event = ScheduledEvent(func, args, kwargs)
        try:
            it = iter(deadline)
        except TypeError:
            self._schedule_callback(deadline, event)
        else:
            self._schedule_iter(it, event)
        return event

    def _schedule_callback(self, deadline, callback):
        deadline = utils.get_utc_seconds_from_epoch(deadline)
        heapq.heappush(self._schedule, (deadline, callback))
        if self._schedule_event:
            self._schedule_event.set()

    def _schedule_iter(self, it, event):
        def wrapper():
            if event.canceled:
                event.finished = True
                return
            try:
                deadline = next(it)
            except StopIteration:
                event.function(*event.args, **event.kwargs)
                event.finished = True
            else:
                self._schedule_callback(deadline, wrapper)
                event.function(*event.args, **event.kwargs)

        try:
            deadline = next(it)
        except StopIteration:
            event.finished = True
        else:
            self._schedule_callback(deadline, wrapper)

    @schedule.classmethod
    def schedule(cls, deadline, *args, **kwargs):  # pylint: disable=no-self-argument
        if hasattr(deadline, 'timetuple'):
            # deadline = time.mktime(deadline.timetuple())
            deadline = utils.get_utc_seconds_from_epoch(deadline)

        def decorate(method):
            annotate(method, list, 'core.schedule', (deadline, args, kwargs))
            return method

        return decorate


class Core(BasicCore):
    # We want to delay the calling of "onstart" methods until we have
    # confirmation from the server that we have a connection. We will fire
    # the event when we hear the response to the hello message.
    delay_onstart_signal = True
    # Agents started before the router can set this variable
    # to false to keep from blocking. AuthService does this.
    delay_running_event_set = True

    def __init__(self, owner, address=None, identity=None, context=None,
                 publickey=None, secretkey=None, serverkey=None,
                 volttron_home=os.path.abspath(platform.get_home()),
                 agent_uuid=None, reconnect_interval=None,
                 version='0.1', instance_name=None, messagebus=None):
        self.volttron_home = volttron_home

        # These signals need to exist before calling super().__init__()
        self.onviperror = Signal()
        self.onsockevent = Signal()
        self.onconnected = Signal()
        self.ondisconnected = Signal()
        self.configuration = Signal()
        super(Core, self).__init__(owner)
        self.address = address if address is not None else get_address()
        self.identity = str(identity) if identity is not None else str(uuid.uuid4())
        self.agent_uuid = agent_uuid
        self.publickey = publickey
        self.secretkey = secretkey
        self.serverkey = serverkey
        self.reconnect_interval = reconnect_interval
        self._reconnect_attempt = 0
        self.instance_name = instance_name
        self.messagebus = messagebus
        self.subsystems = {'error': self.handle_error}
        self.__connected = False
        self._version = version
        self.socket = None
        self.connection = None

        _log.debug('address: %s', address)
        _log.debug('identity: %s', self.identity)
        _log.debug('agent_uuid: %s', agent_uuid)
        _log.debug('serverkey: %s', serverkey)

    def version(self):
        return self._version

    def get_connected(self):
        return self.__connected

    def set_connected(self, value):
        self.__connected = value

    connected = property(fget=lambda self: self.get_connected(),
                         fset=lambda self, v: self.set_connected(v)
                         )

    def stop(self, timeout=None, platform_shutdown=False):
        # Send message to router that this agent is stopping
        if self.__connected and not platform_shutdown:
            frames = [bytes(self.identity)]
            self.connection.send_vip(b'', 'agentstop', args=frames, copy=False)
        super(Core, self).stop(timeout=timeout)

    # This function moved directly from the zmqcore agent.  it is included here because
    # when we are attempting to connect to a zmq bus from a rmq bus this will be used
    # to create the public and secret key for that connection or use it if it was already
    # created.
    def _get_keys_from_keystore(self):
        '''Returns agent's public and secret key from keystore'''
        if self.agent_uuid:
            # this is an installed agent, put keystore in its install dir
            keystore_dir = os.curdir
        elif self.identity is None:
            raise ValueError("Agent's VIP identity is not set")
        else:
            if not self.volttron_home:
                raise ValueError('VOLTTRON_HOME must be specified.')
            keystore_dir = os.path.join(
                self.volttron_home, 'keystores',
                self.identity)
            if not os.path.exists(keystore_dir):
                os.makedirs(keystore_dir)

        keystore_path = os.path.join(keystore_dir, 'keystore.json')
        keystore = KeyStore(keystore_path)
        return keystore.public, keystore.secret

    def register(self, name, handler, error_handler=None):
        self.subsystems[name] = handler
        if error_handler:
            def onerror(sender, error, **kwargs):
                if error.subsystem == name:
                    error_handler(sender, error=error, **kwargs)

            self.onviperror.connect(onerror)

    def handle_error(self, message):
        if len(message.args) < 4:
            _log.debug('unhandled VIP error %s', message)
        elif self.onviperror:
            args = [bytes(arg) for arg in message.args]
            error = VIPError.from_errno(*args)
            self.onviperror.send(self, error=error, message=message)

    def create_event_handlers(self, state, hello_response_event, running_event):
        def connection_failed_check():
            # If we don't have a verified connection after 10.0 seconds
            # shut down.
            if hello_response_event.wait(10.0):
                return
            _log.error("No response to hello message after 10 seconds.")
            _log.error("Type of message bus used {}".format(self.messagebus))
            _log.error("A common reason for this is a conflicting VIP IDENTITY.")
            _log.error("Another common reason is not having an auth entry on"
                       "the target instance.")
            _log.error("Shutting down agent.")
            _log.error("Possible conflicting identity is: {}".format(
                self.identity
            ))

            self.stop(timeout=5.0)

        def hello():
            # Send hello message to VIP router to confirm connection with
            # platform
            state.ident = ident = b'connect.hello.%d' % state.count
            state.count += 1
            self.spawn(connection_failed_check)
            message = Message(peer=b'', subsystem=b'hello',
                              id=ident, args=[b'hello'])
            self.connection.send_vip_object(message)

        def hello_response(sender, version='',
                           router='', identity=''):
            _log.info("Connected to platform: "
                      "router: {} version: {} identity: {}".format(
                router, version, identity))
            _log.debug("Running onstart methods.")
            hello_response_event.set()
            self.onstart.sendby(self.link_receiver, self)
            self.configuration.sendby(self.link_receiver, self)
            if running_event is not None:
                running_event.set()

        return connection_failed_check, hello, hello_response


class ZMQCore(Core):
    """
    Concrete Core class for ZeroMQ message bus
    """

    def __init__(self, owner, address=None, identity=None, context=None,
                 publickey=None, secretkey=None, serverkey=None,
                 volttron_home=os.path.abspath(platform.get_home()),
                 agent_uuid=None, reconnect_interval=None,
                 version='0.1', enable_fncs=False,
                 instance_name=None, messagebus='zmq'):
        super(ZMQCore, self).__init__(owner, address=address, identity=identity,
                                      context=context, publickey=publickey, secretkey=secretkey,
                                      serverkey=serverkey, volttron_home=volttron_home,
                                      agent_uuid=agent_uuid, reconnect_interval=reconnect_interval,
                                      version=version,
                                      instance_name=instance_name, messagebus=messagebus)
        self.context = context or zmq.Context.instance()
        self._fncs_enabled = enable_fncs
        self.messagebus = messagebus
        self._set_keys()

        _log.debug("AGENT RUNNING on ZMQ Core {}".format(self.identity))

        self.socket = None

    def get_connected(self):
        return super(ZMQCore, self).get_connected()

    def set_connected(self, value):
        super(ZMQCore, self).set_connected(value)

    connected = property(get_connected, set_connected)

    def _set_keys(self):
        """Implements logic for setting encryption keys and putting
        those keys in the parameters of the VIP address
        """
        self._set_server_key()
        self._set_public_and_secret_keys()

        if self.publickey and self.secretkey and self.serverkey:
            self._add_keys_to_addr()

    def _add_keys_to_addr(self):
        '''Adds public, secret, and server keys to query in VIP address if
        they are not already present'''

        def add_param(query_str, key, value):
            query_dict = urlparse.parse_qs(query_str)
            if not value or key in query_dict:
                return ''
            # urlparse automatically adds '?', but we need to add the '&'s
            return '{}{}={}'.format('&' if query_str else '', key, value)

        url = list(urlparse.urlsplit(self.address))
        if url[0] in ['tcp', 'ipc']:
            url[3] += add_param(url[3], 'publickey', self.publickey)
            url[3] += add_param(url[3], 'secretkey', self.secretkey)
            url[3] += add_param(url[3], 'serverkey', self.serverkey)
            self.address = str(urlparse.urlunsplit(url))

    def _set_public_and_secret_keys(self):
        if self.publickey is None or self.secretkey is None:
            self.publickey, self.secretkey, _ = self._get_keys_from_addr()
        if self.publickey is None or self.secretkey is None:
            self.publickey, self.secretkey = self._get_keys_from_keystore()

    def _set_server_key(self):
        if self.serverkey is None:
            self.serverkey = self._get_keys_from_addr()[2]
        known_serverkey = self._get_serverkey_from_known_hosts()

        if (self.serverkey is not None and known_serverkey is not None
                and self.serverkey != known_serverkey):
            raise Exception("Provided server key ({}) for {} does "
                            "not match known serverkey ({}).".format(
                self.serverkey, self.address, known_serverkey))

        # Until we have containers for agents we should not require all
        # platforms that connect to be in the known host file.
        # See issue https://github.com/VOLTTRON/volttron/issues/1117
        if known_serverkey is not None:
            self.serverkey = known_serverkey

    def _get_serverkey_from_known_hosts(self):
        known_hosts_file = os.path.join(self.volttron_home, 'known_hosts')
        known_hosts = KnownHostsStore(known_hosts_file)
        return known_hosts.serverkey(self.address)

    def _get_keys_from_addr(self):
        url = list(urlparse.urlsplit(self.address))
        query = urlparse.parse_qs(url[3])
        publickey = query.get('publickey', [None])[0]
        secretkey = query.get('secretkey', [None])[0]
        serverkey = query.get('serverkey', [None])[0]
        return publickey, secretkey, serverkey

    def loop(self, running_event):
        # pre-setup
        # self.context.set(zmq.MAX_SOCKETS, 30690)
        self.connection = ZMQConnection(self.address,
                                        self.identity,
                                        self.instance_name,
                                        context=self.context)
        self.connection.open_connection(zmq.DEALER)
        flags = dict(hwm=6000, reconnect_interval=self.reconnect_interval)
        self.connection.set_properties(flags)
        self.socket = self.connection.socket
        yield

        # pre-start
        state = type('HelloState', (), {'count': 0, 'ident': None})

        hello_response_event = gevent.event.Event()
        connection_failed_check, hello, hello_response = \
            self.create_event_handlers(state, hello_response_event, running_event)

        def close_socket(sender):
            gevent.sleep(2)
            try:
                if self.socket is not None:
                    self.socket.monitor(None, 0)
                    self.socket.close(1)
            finally:
                self.socket = None

        def monitor():
            # Call socket.monitor() directly rather than use
            # get_monitor_socket() so we can use green sockets with
            # regular contexts (get_monitor_socket() uses
            # self.context.socket()).
            addr = 'inproc://monitor.v-%d' % (id(self.socket),)
            sock = None
            if self.socket is not None:
                try:
                    self.socket.monitor(addr)
                    sock = zmq.Socket(self.context, zmq.PAIR)

                    sock.connect(addr)
                    while True:
                        try:
                            message = recv_monitor_message(sock)
                            self.onsockevent.send(self, **message)
                            event = message['event']
                            if event & zmq.EVENT_CONNECTED:
                                hello()
                            elif event & zmq.EVENT_DISCONNECTED:
                                self.connected = False
                            elif event & zmq.EVENT_CONNECT_RETRIED:
                                self._reconnect_attempt += 1
                                if self._reconnect_attempt == 50:
                                    self.connected = False
                                    sock.disable_monitor()
                                    self.stop()
                                    self.ondisconnected.send(self)
                            elif event & zmq.EVENT_MONITOR_STOPPED:
                                break
                        except ZMQError as exc:
                            if exc.errno == ENOTSOCK:
                                break

                except ZMQError as exc:
                    raise
                    # if exc.errno == EADDRINUSE:
                    #     pass
                finally:
                    try:
                        url = list(urlparse.urlsplit(self.address))
                        if url[0] in ['tcp'] and sock is not None:
                            sock.close()
                        if self.socket is not None:
                            self.socket.monitor(None, 0)
                    except Exception as exc:
                        _log.debug("Error in closing the socket: {}".format(exc.message))


        self.onconnected.connect(hello_response)
        self.ondisconnected.connect(close_socket)

        if self.address[:4] in ['tcp:', 'ipc:']:
            self.spawn(monitor).join(0)
        self.connection.connect()
        if self.address.startswith('inproc:'):
            hello()

        def vip_loop():
            sock = self.socket
            while True:
                try:
                    message = sock.recv_vip_object(copy=False)
                except ZMQError as exc:

                    if exc.errno == EAGAIN:
                        continue
                    elif exc.errno == ENOTSOCK:
                        self.socket = None
                        break
                    else:
                        raise

                subsystem = bytes(message.subsystem)
                # _log.debug("Received new message {0}, {1}, {2}, {3}".format(
                # subsystem, message.id, len(message.args), message.args[0]))

                # Handle hellos sent by CONNECTED event
                if (subsystem == b'hello' and
                        bytes(message.id) == state.ident and
                        len(message.args) > 3 and
                        bytes(message.args[0]) == b'welcome'):
                    version, server, identity = [
                        bytes(x) for x in message.args[1:4]]
                    self.connected = True
                    self.onconnected.send(self, version=version,
                                          router=server, identity=identity)
                    continue

                try:
                    handle = self.subsystems[subsystem]
                except KeyError:
                    _log.error('peer %r requested unknown subsystem %r',
                               bytes(message.peer), subsystem)
                    message.user = b''
                    message.args = list(router._INVALID_SUBSYSTEM)
                    message.args.append(message.subsystem)
                    message.subsystem = b'error'
                    sock.send_vip_object(message, copy=False)
                else:
                    handle(message)

        yield gevent.spawn(vip_loop)
        # pre-stop
        yield
        # pre-finish
        try:
            self.connection.disconnect()
            self.socket.monitor(None, 0)
            self.connection.close_connection(1)
        except AttributeError:
            pass
        except ZMQError as exc:
            if exc.errno != ENOENT:
                _log.exception('disconnect error')
        finally:
            self.socket = None
        yield


@contextmanager
def killing(greenlet, *args, **kwargs):
    '''Context manager to automatically kill spawned greenlets.

    Allows one to kill greenlets that would continue after a timeout:

        with killing(agent.vip.pubsub.subscribe(
                'peer', 'topic', callback)) as subscribe:
            subscribe.get(timeout=10)
    '''
    try:
        yield greenlet
    finally:
        greenlet.kill(*args, **kwargs)


class RMQCore(Core):
    """
    Concrete Core class for RabbitMQ message bus
    """

    def __init__(self, owner, address=None, identity=None, context=None,
                 publickey=None, secretkey=None, serverkey=None,
                 volttron_home=os.path.abspath(platform.get_home()),
                 agent_uuid=None, reconnect_interval=None,
                 version='0.1', instance_name=None, messagebus='rmq',
                 volttron_central_address=None,
                 volttron_central_instance_name=None):
        super(RMQCore, self).__init__(owner, address=address, identity=identity,
                                      context=context, publickey=publickey, secretkey=secretkey,
                                      serverkey=serverkey, volttron_home=volttron_home,
                                      agent_uuid=agent_uuid, reconnect_interval=reconnect_interval,
                                      version=version, instance_name=instance_name, messagebus=messagebus)
        self.volttron_central_address = volttron_central_address

        # if instance_name is specified as a parameter in this calls it will be because it is
        # a remote connection. So we load it from the platform configuration file
        if not instance_name:
            config_opts = load_platform_config()
            self.instance_name = config_opts.get('instance-name')
        else:
            self.instance_name = instance_name

        assert self.instance_name, "Instance name must have been set in the platform config file."
        assert not volttron_central_instance_name, "Please report this as volttron_central_instance_name shouldn't be passed."

        # self._event_queue = gevent.queue.Queue
        self._event_queue = Queue()

        self.rmq_user = '.'.join([self.instance_name, self.identity])

        _log.debug("AGENT RUNNING on RMQ Core {}".format(self.rmq_user))

        self.messagebus = messagebus
        self.rmq_mgmt = RabbitMQMgmt()
        self.rmq_address = address

    def get_connected(self):
        return super(RMQCore, self).get_connected()

    def set_connected(self, value):
        super(RMQCore, self).set_connected(value)

    connected = property(get_connected, set_connected)

    def _build_connection_parameters(self):
        param = None

        if self.identity is None:
            raise ValueError("Agent's VIP identity is not set")
        else:
            try:
                if self.instance_name == get_platform_instance_name():
                    param = self.rmq_mgmt.build_agent_connection(self.identity,
                                                                 self.instance_name)
                else:
                    param = self.rmq_mgmt.build_remote_connection_param(self.rmq_user,
                                                                        self.rmq_address,
                                                                        True)
            except AttributeError:
                _log.error("RabbitMQ broker may not be running. Restart the broker first")
                param = None

        return param

    def loop(self, running_event):
        if not isinstance(self.rmq_address, pika.ConnectionParameters):
            self.rmq_address = self._build_connection_parameters()
        # pre-setup
        self.connection = RMQConnection(self.rmq_address,
                                        self.identity,
                                        self.instance_name,
                                        reconnect_delay=self.rmq_mgmt.rmq_config.reconnect_delay(),
                                        vc_url=self.volttron_central_address)
        yield

        # pre-start
        flags = dict(durable=False, exclusive=True, auto_delete=True)
        if self.connection:
            self.connection.set_properties(flags)
            # Register callback handler for VIP messages
            self.connection.register(self.vip_message_handler)

        state = type('HelloState', (), {'count': 0, 'ident': None})
        hello_response_event = gevent.event.Event()
        connection_failed_check, hello, hello_response = \
            self.create_event_handlers(state, hello_response_event, running_event)

        def connection_error():
            self.connected = False
            self.stop()
            self.ondisconnected.send(self)

        def connect_callback():
            router_connected = False
            try:
                bindings = self.rmq_mgmt.get_bindings('volttron')
            except AttributeError:
                bindings = None
            router_user = router_key = "{inst}.{ident}".format(inst=self.instance_name,
                                                               ident='router')
            if bindings:
                for binding in bindings:
                    if binding['destination'] == router_user and \
                            binding['routing_key'] == router_key:
                        router_connected = True
                        break
            # Connection retry attempt issue #1702.
            # If the agent detects that RabbitMQ broker is reconnected before the router, wait
            # for the router to connect before sending hello()
            if router_connected:
                hello()
            else:
                _log.debug("Router not bound to RabbitMQ yet, waiting for 2 seconds before sending hello {}".
                           format(self.identity))
                self.spawn_later(2, hello)

        # Connect to RMQ broker. Register a callback to get notified when
        # connection is confirmed
        if self.rmq_address:
            self.connection.connect(connect_callback, connection_error)

        self.onconnected.connect(hello_response)
        self.ondisconnected.connect(self.connection.close_connection)

        def vip_loop():
            if self.rmq_address:
                wait_period = 1  # 1 second
                while True:
                    message = None
                    try:
                        message = self._event_queue.get(wait_period)
                    except gevent.Timeout:
                        pass
                    except Exception as exc:
                        _log.error(exc.args)
                        raise
                    if message:
                        subsystem = bytes(message.subsystem)

                        if subsystem == b'hello':
                            if (subsystem == b'hello' and
                                    bytes(message.id) == state.ident and
                                    len(message.args) > 3 and
                                    bytes(message.args[0]) == b'welcome'):
                                version, server, identity = [
                                    bytes(x) for x in message.args[1:4]]
                                self.connected = True
                                self.onconnected.send(self, version=version,
                                                      router=server,
                                                      identity=identity)
                                continue
                        try:
                            handle = self.subsystems[subsystem]
                        except KeyError:
                            _log.error('peer %r requested unknown subsystem %r',
                                       bytes(message.peer), subsystem)
                            message.user = b''
                            message.args = list(router._INVALID_SUBSYSTEM)
                            message.args.append(message.subsystem)
                            message.subsystem = b'error'
                            self.connection.send_vip_object(message)
                        else:
                            handle(message)

        yield gevent.spawn(vip_loop)
        # pre-stop
        yield
        # pre-finish
        if self.rmq_address:
            self.connection.close_connection()
        yield

    def vip_message_handler(self, message):
        # _log.debug("RMQ VIP Core {}".format(message))
        self._event_queue.put(message)<|MERGE_RESOLUTION|>--- conflicted
+++ resolved
@@ -75,10 +75,6 @@
 
 if is_rabbitmq_available():
     import pika
-<<<<<<< HEAD
-from .. import green as vip
-=======
->>>>>>> 41f37cd6
 
 __all__ = ['BasicCore', 'Core', 'RMQCore', 'ZMQCore', 'killing']
 

--- conflicted
+++ resolved
@@ -129,7 +129,6 @@
         self.poll_locations = poll_locations
         self.poll_interval = poll_interval
         self.poll_topic_suffixes = poll_topic_suffixes
-        self.point_name_mapping = None
 
         if self.poll_locations:
             if not self.poll_interval or not self.poll_topic_suffixes:
@@ -331,15 +330,12 @@
         points to standardized points, with specified units.
         """
         point_name_mapping = {}
-        point_name_defs_file = self.get_point_name_defs_file()
-        if point_name_defs_file:
+        mapping_file = self.get_point_name_defs_file()
+        if mapping_file:
             try:
-<<<<<<< HEAD
-                if isinstance(point_name_defs_file, str):
-                    mapping_file = open(point_name_defs_file)
-                else:
-                    mapping_file = point_name_defs_file
-
+                if isinstance(mapping_file, str):
+                    mapping_file = open(mapping_file)
+                    #else assume it is a file like object
                 config_dict = csv.DictReader(mapping_file)
                 for map_item in config_dict:
                     service_point_name = map_item.get("Service_Point_Name")
@@ -351,23 +347,6 @@
                             {"Standard_Point_Name": standard_point_name,
                              "Standardized_Units": standardized_units,
                              "Service_Units": service_units}
-=======
-                _log.debug(point_name_defs_file)
-                with open(point_name_defs_file) as file:
-                    config_dict = csv.DictReader(file)
-                    for map_item in config_dict:
-                        service_point_name = map_item.get("Service_Point_Name")
-                        if service_point_name:
-                            if not point_name_mapping:
-                                point_name_mapping = {}
-                            standard_point_name = map_item.get("Standard_Point_Name")
-                            standardized_units = map_item.get("Standardized_Units")
-                            service_units = map_item.get("Service_Units")
-                            point_name_mapping[service_point_name] = \
-                                {"Standard_Point_Name": standard_point_name,
-                                 "Standardized_Units": standardized_units,
-                                 "Service_Units": service_units}
->>>>>>> 7d1a3b8c
             except IOError as error:
                 _log.error("Error parsing standard point name mapping: "
                            "{}".format(error))

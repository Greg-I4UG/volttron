# -*- coding: utf-8 -*- {{{
# vim: set fenc=utf-8 ft=python sw=4 ts=4 sts=4 et:

# Copyright (c) 2016, Battelle Memorial Institute
# All rights reserved.
#
# Redistribution and use in source and binary forms, with or without
# modification, are permitted provided that the following conditions
# are met:
#
# 1. Redistributions of source code must retain the above copyright
#    notice, this list of conditions and the following disclaimer.
# 2. Redistributions in binary form must reproduce the above copyright
#    notice, this list of conditions and the following disclaimer in
#    the documentation and/or other materials provided with the
#    distribution.
#
# THIS SOFTWARE IS PROVIDED BY THE COPYRIGHT HOLDERS AND CONTRIBUTORS
# "AS IS" AND ANY EXPRESS OR IMPLIED WARRANTIES, INCLUDING, BUT NOT
# LIMITED TO, THE IMPLIED WARRANTIES OF MERCHANTABILITY AND FITNESS FOR
# A PARTICULAR PURPOSE ARE DISCLAIMED. IN NO EVENT SHALL THE COPYRIGHT
# OWNER OR CONTRIBUTORS BE LIABLE FOR ANY DIRECT, INDIRECT, INCIDENTAL,
# SPECIAL, EXEMPLARY, OR CONSEQUENTIAL DAMAGES (INCLUDING, BUT NOT
# LIMITED TO, PROCUREMENT OF SUBSTITUTE GOODS OR SERVICES; LOSS OF USE,
# DATA, OR PROFITS; OR BUSINESS INTERRUPTION) HOWEVER CAUSED AND ON ANY
# THEORY OF LIABILITY, WHETHER IN CONTRACT, STRICT LIABILITY, OR TORT
# (INCLUDING NEGLIGENCE OR OTHERWISE) ARISING IN ANY WAY OUT OF THE USE
# OF THIS SOFTWARE, EVEN IF ADVISED OF THE POSSIBILITY OF SUCH DAMAGE.
#
# The views and conclusions contained in the software and documentation
# are those of the authors and should not be interpreted as representing
# official policies, either expressed or implied, of the FreeBSD
# Project.
#
# This material was prepared as an account of work sponsored by an
# agency of the United States Government.  Neither the United States
# Government nor the United States Department of Energy, nor Battelle,
# nor any of their employees, nor any jurisdiction or organization that
# has cooperated in the development of these materials, makes any
# warranty, express or implied, or assumes any legal liability or
# responsibility for the accuracy, completeness, or usefulness or any
# information, apparatus, product, software, or process disclosed, or
# represents that its use would not infringe privately owned rights.
#
# Reference herein to any specific commercial product, process, or
# service by trade name, trademark, manufacturer, or otherwise does not
# necessarily constitute or imply its endorsement, recommendation, or
# favoring by the United States Government or any agency thereof, or
# Battelle Memorial Institute. The views and opinions of authors
# expressed herein do not necessarily state or reflect those of the
# United States Government or any agency thereof.
#
# PACIFIC NORTHWEST NATIONAL LABORATORY
# operated by BATTELLE for the UNITED STATES DEPARTMENT OF ENERGY
# under Contract DE-AC05-76RL01830
#}}}

from __future__ import print_function, absolute_import

import argparse
import errno
import logging
from logging import handlers
import logging.config
from urlparse import urlparse

import os
import resource
import stat
import struct
import sys
import threading
import uuid

import gevent
from gevent.fileobject import FileObject
import zmq
from zmq import green, ZMQError
# Create a context common to the green and non-green zmq modules.
green.Context._instance = green.Context.shadow(zmq.Context.instance().underlying)
from zmq.utils import jsonapi

from . import aip
from . import __version__
from . import config
from . import vip
from .vip.agent import Agent, Core
from .vip.agent.compat import CompatPubSub
from .vip.router import *
from .vip.socket import decode_key, encode_key, Address
from .vip.tracking import Tracker
from .auth import AuthService, AuthFile, AuthEntry
from .control import ControlService
from .web import MasterWebService
from .store import ConfigStoreService
from .agent import utils
from .agent.known_identities import MASTER_WEB, CONFIGURATION_STORE, AUTH
from .vip.agent.subsystems.pubsub import ProtectedPubSubTopics
from .keystore import KeyStore, KnownHostsStore
from .vip.pubsubservice import PubSubService
from .vip.routingservice import RoutingService
from .vip.externalrpcservice import ExternalRPCService
from .vip.keydiscovery import KeyDiscoveryAgent
from ..utils.persistance import load_create_store

try:
    import volttron.restricted
except ImportError:
    HAVE_RESTRICTED = False
else:
    from volttron.restricted import resmon
    HAVE_RESTRICTED = True


_log = logging.getLogger(os.path.basename(sys.argv[0])
                         if __name__ == '__main__' else __name__)


def log_to_file(file_, level=logging.WARNING,
                handler_class=logging.StreamHandler):
    '''Direct log output to a file (or something like one).'''
    handler = handler_class(file_)
    handler.setLevel(level)
    handler.setFormatter(utils.AgentFormatter())
    root = logging.getLogger()
    if root.level < level:
        root.setLevel(level)
    root.addHandler(handler)


def configure_logging(conf_path):
    '''Load logging configuration from a file.

    Several formats are possible: ini, JSON, Python, and YAML. The ini
    format uses the standard Windows ini file format and is read in
    using logging.config.fileConfig(). The remaining formats will be
    read in according to the serialization format and the resulting
    dictionary will be passed to logging.config.dictConfig(). See the
    logging.config module for specifics on the two file and dict
    formats. Returns None on success, (path, exception) on error.

    The default format is ini. Other formats will be selected based on
    the file extension. Each format can be forced, regardless of file
    extension, by prepending the path with the format name followed by a
    colon:

      Examples:
        config.json        is loaded as JSON
        config.conf        is loaded as ini
        json:config.conf   is loaded as JSON

    YAML formatted configuration files require the PyYAML package.
    '''

    conf_format = 'ini'
    if conf_path.startswith('ini:'):
        conf_format, conf_path = 'ini', conf_path[4:]
    elif conf_path.startswith('json:'):
        conf_format, conf_path = 'json', conf_path[5:]
    elif conf_path.startswith('py:'):
        conf_format, conf_path = 'py', conf_path[3:]
    elif conf_path.startswith('yaml:'):
        conf_format, conf_path = 'yaml', conf_path[5:]
    elif conf_path.endswith('.json'):
        conf_format = 'json'
    elif conf_path.endswith('.py'):
        conf_format = 'py'
    elif conf_path.endswith('.yaml'):
        conf_format = 'yaml'

    if conf_format == 'ini':
        try:
            logging.config.fileConfig(conf_path)
        except (ValueError, TypeError, AttributeError, ImportError) as exc:
            return conf_path, exc
        return

    with open(conf_path) as conf_file:
        if conf_format == 'json':
            import json
            try:
                conf_dict = json.load(conf_file)
            except ValueError as exc:
                return conf_path, exc
        elif conf_format == 'py':
            import ast
            try:
                conf_dict = ast.literal_eval(conf_file.read())
            except ValueError as exc:
                return conf_path, exc
        else:
            try:
                import yaml
            except ImportError:
                return (conf_path, 'PyYAML must be installed before '
                        'loading logging configuration from a YAML file.')
            try:
                conf_dict = yaml.load(conf_file)
            except yaml.YAMLError as exc:
                return conf_path, exc
    try:
        logging.config.dictConfig(conf_dict)
    except (ValueError, TypeError, AttributeError, ImportError) as exc:
        return conf_path, exc


class LogLevelAction(argparse.Action):
    '''Action to set the log level of individual modules.'''

    def __call__(self, parser, namespace, values, option_string=None):
        for pair in values.split(','):
            if not pair.strip():
                continue
            try:
                logger_name, level_name = pair.rsplit(':', 1)
            except (ValueError, TypeError):
                raise argparse.ArgumentError(
                    self, 'invalid log level pair: {}'.format(values))
            try:
                level = int(level_name)
            except (ValueError, TypeError):
                try:
                    level = getattr(logging, level_name)
                except AttributeError:
                    raise argparse.ArgumentError(
                        self, 'invalid log level {!r}'.format(level_name))
            logger = logging.getLogger(logger_name)
            logger.setLevel(level)


class Monitor(threading.Thread):
    '''Monitor thread to log connections.'''

    def __init__(self, sock):
        super(Monitor, self).__init__()
        self.daemon = True
        self.sock = sock

    def run(self):
        events = {value: name[6:] for name, value in vars(zmq).iteritems()
                  if name.startswith('EVENT_') and name != 'EVENT_ALL'}
        log = logging.getLogger('vip.monitor')
        if log.level == logging.NOTSET:
            log.setLevel(logging.INFO)
        sock = self.sock
        while True:
            event, endpoint = sock.recv_multipart()
            event_id, event_value = struct.unpack('=HI', event)
            event_name = events[event_id]
            log.info('%s %s %s', event_name, event_value, endpoint)


class FramesFormatter(object):
    def __init__(self, frames):
        self.frames = frames
    def __repr__(self):
        return str([bytes(f) for f in self.frames])
    __str__ = __repr__


class Router(BaseRouter):
    '''Concrete VIP router.'''

    def __init__(self, local_address, addresses=(),
                 context=None, secretkey=None, publickey=None,
                 default_user_id=None, monitor=False, tracker=None,
                 volttron_central_address=None, instance_name=None,
                 bind_web_address=None, volttron_central_serverkey=None,
<<<<<<< HEAD
                 protected_topics={}, external_address_file=''):
=======
                 msgdebug=None):
>>>>>>> 0ef7c3ab
        super(Router, self).__init__(
            context=context, default_user_id=default_user_id)
        self.local_address = Address(local_address)
        self._addr = addresses
        self.addresses = addresses = [Address(addr) for addr in set(addresses)]
        self._secretkey = secretkey
        self._publickey = publickey
        self.logger = logging.getLogger('vip.router')
        if self.logger.level == logging.NOTSET:
            self.logger.setLevel(logging.WARNING)
        self._monitor = monitor
        self._tracker = tracker
        self._volttron_central_address = volttron_central_address
        if self._volttron_central_address:
            parsed = urlparse(self._volttron_central_address)

            assert parsed.scheme in ('http', 'https', 'tcp'), \
                "volttron central address must begin with http(s) or tcp found"
            if parsed.scheme == 'tcp':
                assert volttron_central_serverkey, \
                    "volttron central serverkey must be set if address is tcp."
        self._volttron_central_serverkey = volttron_central_serverkey
        self._instance_name = instance_name
        self._bind_web_address = bind_web_address
<<<<<<< HEAD
        self._protected_topics = protected_topics
        self._external_address_file = external_address_file
        self._pubsub = None
        self._ext_rpc = None

=======
        self._msgdebug = msgdebug
        self._message_debugger_socket = None
>>>>>>> 0ef7c3ab

    def setup(self):
        sock = self.socket
        sock.identity = identity = str(uuid.uuid4())
        if self._monitor:
            Monitor(sock.get_monitor_socket()).start()
        sock.bind('inproc://vip')
        _log.debug('In-process VIP router bound to inproc://vip')
        sock.zap_domain = 'vip'
        addr = self.local_address
        if not addr.identity:
            addr.identity = identity
        if not addr.domain:
            addr.domain = 'vip'

        addr.server = 'CURVE'
        addr.secretkey = self._secretkey

        addr.bind(sock)
        _log.debug('Local VIP router bound to %s' % addr)
        for address in self.addresses:
            if not address.identity:
                address.identity = identity
            if (address.secretkey is None and
                    address.server not in ['NULL', 'PLAIN'] and
                    self._secretkey):
                address.server = 'CURVE'
                address.secretkey = self._secretkey
            if not address.domain:
                address.domain = 'vip'
            address.bind(sock)
            _log.debug('Additional VIP router bound to %s' % address)
        self._ext_routing = None
        self._ext_routing = RoutingService(self.socket, self.context,
                                           self._socket_class, self._poller,
                                           self._external_address_file, self._addr)
        self._ext_routing.setup()
        self._pubsub = PubSubService(self.socket, self._protected_topics, self._ext_routing)
        self._ext_rpc = ExternalRPCService(self.socket, self._ext_routing)
        self._poller.register(sock, zmq.POLLIN)
        _log.debug("ZMQ version: {}".format(zmq.zmq_version()))

    def issue(self, topic, frames, extra=None):
        log = self.logger.debug
        formatter = FramesFormatter(frames)
        if topic == ERROR:
            errnum, errmsg = extra
            log('%s (%s): %s', errmsg, errnum, formatter)
        elif topic == UNROUTABLE:
            log('unroutable: %s: %s', extra, formatter)
        else:
            log('%s: %s',
                ('incoming' if topic == INCOMING else 'outgoing'), formatter)
        if self._tracker:
            self._tracker.hit(topic, frames, extra)
        if self._msgdebug:
            if not self._message_debugger_socket:
                # Initialize a ZMQ IPC socket on which to publish all messages to MessageDebuggerAgent.
                socket_path = os.path.expandvars('$VOLTTRON_HOME/run/messagedebug')
                socket_path = os.path.expanduser(socket_path)
                socket_path = 'ipc://{}'.format('@' if sys.platform.startswith('linux') else '') + socket_path
                self._message_debugger_socket = zmq.Context().socket(zmq.PUB)
                self._message_debugger_socket.connect(socket_path)
            # Publish the routed message, including the "topic" (status/direction), for use by MessageDebuggerAgent.
            frame_bytes = [topic]
            frame_bytes.extend([frame if type(frame) is str else frame.bytes for frame in frames])
            self._message_debugger_socket.send_pyobj(frame_bytes)

    def handle_subsystem(self, frames, user_id):
        subsystem = bytes(frames[5])
        if subsystem == b'quit':
            sender = bytes(frames[0])
            if sender == b'control' and user_id == self.default_user_id:
                self._ext_routing.shutdown()
                raise KeyboardInterrupt()
        elif subsystem == b'agentstop':
            try:
                drop = frames[6].bytes
                self._drop_peer(drop)
<<<<<<< HEAD
                self._drop_pubsub_peers(drop)
=======
>>>>>>> 0ef7c3ab
                _log.debug("ROUTER received agent stop message. dropping peer: {}".format(drop))
            except IndexError:
                pass
            return False
        elif subsystem == b'query':
            try:
                name = bytes(frames[6])
            except IndexError:
                value = None
            else:
                if name == b'addresses':
                    if self.addresses:
                        value = [addr.base for addr in self.addresses]
                    else:
                        value = [self.local_address.base]
                elif name == b'local_address':
                    value = self.local_address.base
                # Allow the agents to know the serverkey.
                elif name == b'serverkey':
                    keystore = KeyStore()
                    value = keystore.public
                elif name == b'volttron-central-address':
                    value = self._volttron_central_address
                elif name == b'volttron-central-serverkey':
                    value = self._volttron_central_serverkey
                elif name == b'instance-name':
                    value = self._instance_name
                elif name == b'bind-web-address':
                    value = self._bind_web_address
                else:
                    value = None
            frames[6:] = [b'', jsonapi.dumps(value)]
            frames[3] = b''
            return frames
        elif subsystem == b'pubsub':
            result = self._pubsub.handle_subsystem(frames, user_id)
            return result
        elif subsystem == b'routing_table':
            result = self._ext_routing.handle_subsystem(frames)
            return result
        elif subsystem == b'EXT_RPC':
            result = self._ext_rpc.handle_subsystem(frames)
            return result

    def _drop_pubsub_peers(self, peer):
        self._pubsub.peer_drop(peer)

    def _add_pubsub_peers(self, peer):
        self._pubsub.peer_add(peer)

    def poll_sockets(self):
        try:
            sockets = dict(self._poller.poll())
        except ZMQError as ex:
            _log.error("ZMQ Error while polling: {}".format(ex))

        for sock in sockets:
            if sock == self.socket:
                if sockets[sock] == zmq.POLLIN:
                    self.route()
            elif sock in self._ext_routing._ext_sockets:
                _log.debug("External socket found {}".format(sock.identity))
                if sockets[sock] == zmq.POLLIN:
                    self.ext_route(sock)
            else:
                _log.debug("External ")
                frames = sock.recv_multipart(copy=False)
                # for f in frames:
                #     _log.debug("f in frames {}".format(bytes(f)))


    def ext_route(self, socket):
        # Expecting incoming frames:
        #   [SENDER, PROTO, USER_ID, MSG_ID, SUBSYS, ...]
        frames = socket.recv_multipart(copy=False)
        # for f in frames:
        #     _log.debug("Frames: {}".format(bytes(f)))
        if len(frames) < 6:
            return

        sender, proto, user_id, msg_id, subsystem = frames[:5]
        if proto.bytes != b'VIP1':
            return
        #self._add_peer(sender.bytes)

        # Handle requests directed at the router
        name = subsystem.bytes
        if name == 'EXT_RPC':
            _log.debug("EXT ROUTER::Received EXT_RPC sub system message from external platform")
            # Reframe the frames
            sender, proto, usr_id, msg_id, subsystem, msg = frames[:6]
            msg_data = jsonapi.loads(msg.bytes)
            peer = msg_data['to_peer']
            _log.debug("EXT ROUTER::Send to: {}".format(peer))
            #frames[0] = peer
            #Form new frame for local
            frames[:9] = [peer, sender, proto, usr_id, msg_id, 'EXT_RPC', msg]
            try:
                self.socket.send_multipart(frames, flags=NOBLOCK, copy=False)
            except ZMQError as ex:
                _log.debug("ZMQ error: {}".format(ex))
                pass
        elif name == 'pubsub':
            _log.debug("EXT ROUTER::Received external_pubsub")
            if bytes(frames[1]) == b'VIP1':
                recipient = b''
                frames[:1] = [zmq.Frame(b''), zmq.Frame(b'')]
            # sender, proto, user_id, msg_id, subsystem, op, msg = frames[:7]
            # frames[:8] = sender, recipient, proto, user_id, msg_id, subsystem, op, msg
            result = self._pubsub.handle_subsystem(frames, user_id)
        elif name == 'routing_table':
            if bytes(frames[1]) == b'VIP1':
                frames[:1] = [zmq.Frame(b''), zmq.Frame(b'')]
            result = self._ext_routing.handle_subsystem(frames)
            return result

def start_volttron_process(opts):
    '''Start the main volttron process.

    Typically this function is used from main.py and just uses the argparser's
    Options arguments as inputs.   It also can be called with a dictionary.  In
    that case the dictionaries keys are mapped into a value that acts like the
    args options.
    '''

    if isinstance(opts, dict):
        opts = type('Options', (), opts)()
        # vip_address is meant to be a list so make it so.
        if not isinstance(opts.vip_address, list):
            opts.vip_address = [opts.vip_address]
    if opts.log:
        opts.log = config.expandall(opts.log)
    if opts.log_config:
        opts.log_config = config.expandall(opts.log_config)

    # Configure logging
    level = max(1, opts.verboseness)
    if opts.monitor and level > logging.INFO:
        level = logging.INFO
    if opts.log is None:
        log_to_file(sys.stderr, level)
    elif opts.log == '-':
        log_to_file(sys.stdout, level)
    elif opts.log:
        log_to_file(opts.log, level, handler_class=handlers.WatchedFileHandler)
    else:
        log_to_file(None, 100, handler_class=lambda x: logging.NullHandler())
    if opts.log_config:
        error = configure_logging(opts.log_config)
        if error:
            parser.error('{}: {}'.format(*error))

    opts.publish_address = config.expandall(opts.publish_address)
    opts.subscribe_address = config.expandall(opts.subscribe_address)
    opts.vip_address = [config.expandall(addr) for addr in opts.vip_address]
    opts.vip_local_address = config.expandall(opts.vip_local_address)
    if opts.instance_name is None:
        if len(opts.vip_address) > 0:
            opts.instance_name = opts.vip_address[0]
    import urlparse
    if opts.bind_web_address:
        parsed = urlparse.urlparse(opts.bind_web_address)
        if parsed.scheme not in ('http', 'https'):
            raise StandardError(
                'bind-web-address must begin with http or https.')
        opts.bind_web_address = config.expandall(opts.bind_web_address)
    if opts.volttron_central_address:
        parsed = urlparse.urlparse(opts.volttron_central_address)
        if parsed.scheme not in ('http', 'https', 'tcp'):
            raise StandardError(
                'volttron-central-address must begin with tcp, http or https.')
        opts.volttron_central_address = config.expandall(
            opts.volttron_central_address)
    opts.volttron_central_serverkey = opts.volttron_central_serverkey
    if getattr(opts, 'show_config', False):
        print('volttron version: {}'.format(__version__))
        for name, value in sorted(vars(opts).iteritems()):
            print(name, repr(value))
        return

    # Increase open files resource limit to max or 8192 if unlimited
    try:
        soft, hard = resource.getrlimit(resource.RLIMIT_NOFILE)
    except OSError:
        _log.exception('error getting open file limits')
    else:
        if soft != hard and soft != resource.RLIM_INFINITY:
            try:
                limit = 8192 if hard == resource.RLIM_INFINITY else hard
                resource.setrlimit(resource.RLIMIT_NOFILE, (limit, hard))
            except OSError:
                _log.exception('error setting open file limits')
            else:
                _log.debug('open file resource limit increased from %d to %d',
                           soft, limit)

    # Set configuration
    if HAVE_RESTRICTED:
        if opts.verify_agents:
            _log.info('Agent integrity verification enabled')
        if opts.resource_monitor:
            _log.info('Resource monitor enabled')
            opts.resmon = resmon.ResourceMonitor()
    opts.aip = aip.AIPplatform(opts)
    opts.aip.setup()

    # Check for secure mode/permissions on VOLTTRON_HOME directory
    mode = os.stat(opts.volttron_home).st_mode
    if mode & (stat.S_IWGRP | stat.S_IWOTH):
        _log.warning('insecure mode on directory: %s', opts.volttron_home)
    # Get or generate encryption key
    keystore = KeyStore()
    _log.debug('using key-store file %s', keystore.filename)
    if not keystore.isvalid():
        _log.warning('key store is invalid; connections may fail')
    st = os.stat(keystore.filename)
    if st.st_mode & (stat.S_IRWXG | stat.S_IRWXO):
        _log.warning('insecure mode on key file')
    publickey = decode_key(keystore.public)
    if publickey:
        _log.info('public key: %s', encode_key(publickey))
        # Authorize the platform key:
        entry = AuthEntry(credentials=encode_key(publickey),
                    user_id='platform',
                    comments='Automatically added by platform on start')
        AuthFile().add(entry, overwrite=True)
        # Add platform key to known-hosts file:
        known_hosts = KnownHostsStore()
        known_hosts.add(opts.vip_local_address, encode_key(publickey))
        for addr in opts.vip_address:
            known_hosts.add(addr, encode_key(publickey))
    secretkey = decode_key(keystore.secret)

    # The following line doesn't appear to do anything, but it creates
    # a context common to the green and non-green zmq modules.
    zmq.Context.instance()   # DO NOT REMOVE LINE!!

    tracker = Tracker()
    protected_topics_file = os.path.join(opts.volttron_home, 'protected_topics.json')
    _log.debug('protected topics file %s', protected_topics_file)
    external_address_file = os.path.join(opts.volttron_home, 'external_address.json')
    _log.debug('external_address_file file %s', external_address_file)
    protected_topics = {}
    # Main loops
    def router(stop):
        try:
            Router(opts.vip_local_address, opts.vip_address,
                   secretkey=secretkey, publickey=publickey,
                   default_user_id=b'vip.service', monitor=opts.monitor,
                   tracker=tracker,
                   volttron_central_address=opts.volttron_central_address,
                   volttron_central_serverkey=opts.volttron_central_serverkey,
                   instance_name=opts.instance_name,
                   bind_web_address=opts.bind_web_address,
<<<<<<< HEAD
                   protected_topics=protected_topics, external_address_file=external_address_file).run()
=======
                   msgdebug=opts.msgdebug).run()
>>>>>>> 0ef7c3ab

        except Exception:
            _log.exception('Unhandled exception in router loop')
            raise
        finally:
            stop()

    address = 'inproc://vip'
    try:

        # Start the config store before auth so we may one day have auth use it.
        config_store = ConfigStoreService( address=address, identity=CONFIGURATION_STORE)

        event = gevent.event.Event()
        config_store_task = gevent.spawn(config_store.core.run, event)
        event.wait()
        del event

        # Ensure auth service is running before router
        auth_file = os.path.join(opts.volttron_home, 'auth.json')
        auth = AuthService(
            auth_file, protected_topics_file, opts.aip, address=address, identity=AUTH,
            enable_store=False)

        event = gevent.event.Event()
        auth_task = gevent.spawn(auth.core.run, event)
        event.wait()
        del event
        protected_topics = auth.get_protected_topics()
        _log.debug("MAIN: protected topics content {}".format(protected_topics))

        # Start router in separate thread to remain responsive
        thread = threading.Thread(target=router, args=(auth.core.stop,))
        thread.daemon = True
        thread.start()

        gevent.sleep(0.1)
        if not thread.isAlive():
            sys.exit()

        # The instance file is where we are going to record the instance and
        # its details according to
        instance_file = os.path.expanduser('~/.volttron_instances')
        try:
            instances = load_create_store(instance_file)
        except ValueError:
            os.remove(instance_file)
            instances = load_create_store(instance_file)
        this_instance = instances.get(opts.volttron_home, {})
        this_instance['pid'] = os.getpid()
        this_instance['version'] = __version__
        # note vip_address is a list
        this_instance['vip-address'] = opts.vip_address
        this_instance['volttron-home'] = opts.volttron_home
        this_instance['volttron-root'] = os.path.abspath('../..')
        this_instance['start-args'] = sys.argv[1:]
        instances[opts.volttron_home] = this_instance
        instances.async_sync()

        protected_topics_file = os.path.join(opts.volttron_home, 'protected_topics.json')
        _log.debug('protected topics file %s', protected_topics_file)
        external_address_file = os.path.join(opts.volttron_home, 'external_address.json')
        _log.debug('external_address_file file %s', external_address_file)
        # Launch additional services and wait for them to start before
        # auto-starting agents
        services = [
            ControlService(opts.aip, address=address, identity='control',
                           tracker=tracker, heartbeat_autostart=True,
                           enable_store=False, enable_channel=True),
            KeyDiscoveryAgent(address=address, serverkey=publickey, identity='keydiscovery', external_address_config=external_address_file, bind_web_address=opts.bind_web_address),
            # PubSubService(protected_topics_file, address=address,
            #               identity='pubsub', heartbeat_autostart=True,
            #               enable_store=False),
            CompatPubSub(address=address, identity='pubsub.compat',
                         publish_address=opts.publish_address,
                         subscribe_address=opts.subscribe_address),

            MasterWebService(
                serverkey=publickey, identity=MASTER_WEB,
                address=address,
                bind_web_address=opts.bind_web_address,
                volttron_central_address=opts.volttron_central_address,
                aip=opts.aip, enable_store=False)
        ]
        events = [gevent.event.Event() for service in services]
        tasks = [gevent.spawn(service.core.run, event)
                 for service, event in zip(services, events)]
        tasks.append(config_store_task)
        tasks.append(auth_task)
        gevent.wait(events)
        del events

        # Auto-start agents now that all services are up
        if opts.autostart:
            for name, error in opts.aip.autostart():
                _log.error('error starting {!r}: {}\n'.format(name, error))
        # Wait for any service to stop, signaling exit
        try:
            gevent.wait(tasks, count=1)
        except KeyboardInterrupt:
            _log.info('SIGINT received; shutting down')
            sys.stderr.write('Shutting down.\n')
            for task in tasks:
                task.kill(block=False)
            gevent.wait(tasks)
    finally:
        opts.aip.finish()


def main(argv=sys.argv):
    # Refuse to run as root
    if not getattr(os, 'getuid', lambda: -1)():
        sys.stderr.write('%s: error: refusing to run as root to prevent '
                         'potential damage.\n' % os.path.basename(argv[0]))
        sys.exit(77)

    volttron_home = os.path.normpath(config.expandall(
        os.environ.get('VOLTTRON_HOME', '~/.volttron')))
    os.environ['VOLTTRON_HOME'] = volttron_home

    # Setup option parser
    parser = config.ArgumentParser(
        prog=os.path.basename(argv[0]), add_help=False,
        description='VOLTTRON platform service',
        usage='%(prog)s [OPTION]...',
        argument_default=argparse.SUPPRESS,
        epilog='Boolean options, which take no argument, may be inversed by '
               'prefixing the option with no- (e.g. --autostart may be '
               'inversed using --no-autostart).'
    )
    parser.add_argument(
        '-c', '--config', metavar='FILE', action='parse_config',
        ignore_unknown=True, sections=[None, 'volttron'],
        help='read configuration from FILE')
    parser.add_argument(
        '-l', '--log', metavar='FILE', default=None,
        help='send log output to FILE instead of stderr')
    parser.add_argument(
        '-L', '--log-config', metavar='FILE',
        help='read logging configuration from FILE')
    parser.add_argument(
        '--log-level', metavar='LOGGER:LEVEL', action=LogLevelAction,
        help='override default logger logging level')
    parser.add_argument(
        '--monitor', action='store_true',
        help='monitor and log connections (implies -v)')
    parser.add_argument(
        '-q', '--quiet', action='add_const', const=10, dest='verboseness',
        help='decrease logger verboseness; may be used multiple times')
    parser.add_argument(
        '-v', '--verbose', action='add_const', const=-10, dest='verboseness',
        help='increase logger verboseness; may be used multiple times')
    parser.add_argument(
        '--verboseness', type=int, metavar='LEVEL', default=logging.WARNING,
        help='set logger verboseness')
    #parser.add_argument(
    #    '--volttron-home', env_var='VOLTTRON_HOME', metavar='PATH',
    #    help='VOLTTRON configuration directory')
    parser.add_argument(
        '--show-config', action='store_true',
        help=argparse.SUPPRESS)
    parser.add_help_argument()
    parser.add_version_argument(version='%(prog)s ' + __version__)

    agents = parser.add_argument_group('agent options')
    agents.add_argument(
        '--autostart', action='store_true', inverse='--no-autostart',
        help='automatically start enabled agents and services')
    agents.add_argument(
        '--no-autostart', action='store_false', dest='autostart',
        help=argparse.SUPPRESS)
    agents.add_argument(
        '--publish-address', metavar='ZMQADDR',
        help='ZeroMQ URL used for pre-3.x agent publishing (deprecated)')
    agents.add_argument(
        '--subscribe-address', metavar='ZMQADDR',
        help='ZeroMQ URL used for pre-3.x agent subscriptions (deprecated)')
    agents.add_argument(
        '--vip-address', metavar='ZMQADDR', action='append', default=[],
        help='ZeroMQ URL to bind for VIP connections')
    agents.add_argument(
        '--vip-local-address', metavar='ZMQADDR',
        help='ZeroMQ URL to bind for local agent VIP connections')
    agents.add_argument(
        '--bind-web-address', metavar='BINDWEBADDR', default=None,
        help='Bind a web server to the specified ip:port passed')
    agents.add_argument(
        '--volttron-central-address', default=None,
        help='The web address of a volttron central install instance.')
    agents.add_argument(
        '--volttron-central-serverkey', default=None,
        help='The serverkey of volttron central.')
    agents.add_argument(
        '--instance-name', default=None,
        help='The name of the instance that will be reported to '
             'VOLTTRON central.')
    agents.add_argument(
        '--msgdebug', action='store_true',
        help='Route all messages to an agent while debugging.')


    # XXX: re-implement control options
    #on
    #control.add_argument(
    #    '--allow-root', action='store_true', inverse='--no-allow-root',
    #    help='allow root to connect to control socket')
    #control.add_argument(
    #    '--no-allow-root', action='store_false', dest='allow_root',
    #    help=argparse.SUPPRESS)
    #control.add_argument(
    #    '--allow-users', action='store_list', metavar='LIST',
    #    help='users allowed to connect to control socket')
    #control.add_argument(
    #    '--allow-groups', action='store_list', metavar='LIST',
    #    help='user groups allowed to connect to control socket')

    if HAVE_RESTRICTED:
        class RestrictedAction(argparse.Action):
            def __init__(self, option_strings, dest,
                         const=True, help=None, **kwargs):
                super(RestrictedAction, self).__init__(
                    option_strings, dest=argparse.SUPPRESS, nargs=0,
                    const=const, help=help)

            def __call__(self, parser, namespace, values, option_string=None):
                namespace.verify_agents = self.const
                namespace.resource_monitor = self.const
                # namespace.mobility = self.const
        restrict = parser.add_argument_group('restricted options')
        restrict.add_argument(
            '--restricted', action=RestrictedAction, inverse='--no-restricted',
            help='shortcut to enable all restricted features')
        restrict.add_argument(
            '--no-restricted', action=RestrictedAction, const=False,
            help=argparse.SUPPRESS)
        restrict.add_argument(
            '--verify', action='store_true', inverse='--no-verify',
            help='verify agent integrity before execution')
        restrict.add_argument(
            '--no-verify', action='store_false', dest='verify_agents',
            help=argparse.SUPPRESS)
        restrict.add_argument(
            '--resource-monitor', action='store_true',
            inverse='--no-resource-monitor',
            help='enable agent resource management')
        restrict.add_argument(
            '--no-resource-monitor', action='store_false',
            dest='resource_monitor', help=argparse.SUPPRESS)
        # restrict.add_argument(
        #    '--mobility', action='store_true', inverse='--no-mobility',
        #    help='enable agent mobility')
        # restrict.add_argument(
        #    '--no-mobility', action='store_false', dest='mobility',
        #    help=argparse.SUPPRESS)

    ipc = 'ipc://%s$VOLTTRON_HOME/run/' % (
        '@' if sys.platform.startswith('linux') else '')
    parser.set_defaults(
        log=None,
        log_config=None,
        monitor=False,
        verboseness=logging.WARNING,
        volttron_home=volttron_home,
        autostart=True,
        publish_address=ipc + 'publish',
        subscribe_address=ipc + 'subscribe',
        vip_address=[],
        vip_local_address=ipc + 'vip.socket',
        # This is used to start the web server from the web module.
        bind_web_address=None,
        # Used to contact volttron central when registering volttron central
        # platform agent.
        volttron_central_address=None,
        volttron_central_serverkey=None,
        instace_name=None,
        # allow_root=False,
        # allow_users=None,
        # allow_groups=None,
        verify_agents=True,
        resource_monitor=True,
        # mobility=True,
        msgdebug=None,
    )

    # Parse and expand options
    args = argv[1:]
    conf = os.path.join(volttron_home, 'config')
    if os.path.exists(conf) and 'SKIP_VOLTTRON_CONFIG' not in os.environ:
        args = ['--config', conf] + args
    logging.getLogger().setLevel(logging.NOTSET)
    opts = parser.parse_args(args)
    start_volttron_process(opts)


def _main():
    """ Entry point for scripts."""
    try:
        sys.exit(main())
    except KeyboardInterrupt:
        pass


if __name__ == '__main__':
    _main()<|MERGE_RESOLUTION|>--- conflicted
+++ resolved
@@ -266,11 +266,8 @@
                  default_user_id=None, monitor=False, tracker=None,
                  volttron_central_address=None, instance_name=None,
                  bind_web_address=None, volttron_central_serverkey=None,
-<<<<<<< HEAD
-                 protected_topics={}, external_address_file=''):
-=======
+                 protected_topics={}, external_address_file='',
                  msgdebug=None):
->>>>>>> 0ef7c3ab
         super(Router, self).__init__(
             context=context, default_user_id=default_user_id)
         self.local_address = Address(local_address)
@@ -295,16 +292,12 @@
         self._volttron_central_serverkey = volttron_central_serverkey
         self._instance_name = instance_name
         self._bind_web_address = bind_web_address
-<<<<<<< HEAD
         self._protected_topics = protected_topics
         self._external_address_file = external_address_file
         self._pubsub = None
         self._ext_rpc = None
-
-=======
         self._msgdebug = msgdebug
         self._message_debugger_socket = None
->>>>>>> 0ef7c3ab
 
     def setup(self):
         sock = self.socket
@@ -384,10 +377,7 @@
             try:
                 drop = frames[6].bytes
                 self._drop_peer(drop)
-<<<<<<< HEAD
                 self._drop_pubsub_peers(drop)
-=======
->>>>>>> 0ef7c3ab
                 _log.debug("ROUTER received agent stop message. dropping peer: {}".format(drop))
             except IndexError:
                 pass
@@ -642,12 +632,8 @@
                    volttron_central_serverkey=opts.volttron_central_serverkey,
                    instance_name=opts.instance_name,
                    bind_web_address=opts.bind_web_address,
-<<<<<<< HEAD
-                   protected_topics=protected_topics, external_address_file=external_address_file).run()
-=======
+                   protected_topics=protected_topics, external_address_file=external_address_file,
                    msgdebug=opts.msgdebug).run()
->>>>>>> 0ef7c3ab
-
         except Exception:
             _log.exception('Unhandled exception in router loop')
             raise

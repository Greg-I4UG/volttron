# -*- coding: utf-8 -*- {{{
# vim: set fenc=utf-8 ft=python sw=4 ts=4 sts=4 et:
#
# Copyright 2017, Battelle Memorial Institute.
#
# Licensed under the Apache License, Version 2.0 (the "License");
# you may not use this file except in compliance with the License.
# You may obtain a copy of the License at
#
# http://www.apache.org/licenses/LICENSE-2.0
#
# Unless required by applicable law or agreed to in writing, software
# distributed under the License is distributed on an "AS IS" BASIS,
# WITHOUT WARRANTIES OR CONDITIONS OF ANY KIND, either express or implied.
# See the License for the specific language governing permissions and
# limitations under the License.
#
# This material was prepared as an account of work sponsored by an agency of
# the United States Government. Neither the United States Government nor the
# United States Department of Energy, nor Battelle, nor any of their
# employees, nor any jurisdiction or organization that has cooperated in the
# development of these materials, makes any warranty, express or
# implied, or assumes any legal liability or responsibility for the accuracy,
# completeness, or usefulness or any information, apparatus, product,
# software, or process disclosed, or represents that its use would not infringe
# privately owned rights. Reference herein to any specific commercial product,
# process, or service by trade name, trademark, manufacturer, or otherwise
# does not necessarily constitute or imply its endorsement, recommendation, or
# favoring by the United States Government or any agency thereof, or
# Battelle Memorial Institute. The views and opinions of authors expressed
# herein do not necessarily state or reflect those of the
# United States Government or any agency thereof.
#
# PACIFIC NORTHWEST NATIONAL LABORATORY operated by
# BATTELLE for the UNITED STATES DEPARTMENT OF ENERGY
# under Contract DE-AC05-76RL01830
# }}}

"""Agent packaging and signing support.
"""
import logging
from logging import handlers
import os
import shutil
import subprocess
import sys
import uuid
import tempfile
import traceback
import errno

from wheel.install import WheelFile
from volttron.platform.packages import *
from volttron.platform.agent import utils
from volttron.platform import get_volttron_data, get_home
from volttron.utils.prompt import prompt_response
<<<<<<< HEAD
from volttron.platform import certs
from volttron.platform.agent.utils import get_platform_instance_name
from volttron.platform import config

=======
from volttron.platform.agent.utils import execute_command
>>>>>>> 34824632
try:
     from volttron.restricted import auth
except ImportError:
     auth = None


_log = logging.getLogger(os.path.basename(sys.argv[0])
                         if __name__ == '__main__' else __name__)

AGENT_TEMPLATE_PATH_TEMPLATE = "agent_templates/{name}/{file}"
AGENT_TEMPLATE_PATH = "agent_templates/"
AGENT_TEMPLATE_SETUP = "agent_templates/setup.py_"


def log_to_file(file, level=logging.WARNING,
                handler_class=logging.StreamHandler):
    """Direct log output to a file (or something like one)."""
    handler = handler_class(file)
    handler.setLevel(level)
    handler.setFormatter(utils.AgentFormatter(
            '%(asctime)s %(composite_name)s %(levelname)s: %(message)s'))
    root = logging.getLogger()
    root.setLevel(level)
    root.addHandler(handler)


class AgentPackageError(Exception):
    """Raised for errors during packaging, extraction and signing."""
    pass

def _get_agent_template_list():
    data_root = get_volttron_data()
    template_path = os.path.join(data_root, AGENT_TEMPLATE_PATH)
    return [o for o in os.listdir(template_path)
            if os.path.isdir(os.path.join(template_path,o))]


def _load_agent_template(template_name):
    data_root = get_volttron_data()
    setup_path = os.path.join(data_root, AGENT_TEMPLATE_SETUP)
    agent_path = os.path.join(data_root, AGENT_TEMPLATE_PATH_TEMPLATE.format(name=template_name,
                                                                             file="agent.py_"))
    config_path = os.path.join(data_root, AGENT_TEMPLATE_PATH_TEMPLATE.format(name=template_name,
                                                                                file="config"))

    setup_template = None
    agent_template = None
    config_template = None

    try:
        with open(setup_path) as f:
            setup_template = f.read()

        with open(agent_path) as f:
            agent_template = f.read()

        with open(config_path) as f:
            config_template = f.read()
    except IOError as e:
        _log.error("Error loading template: {}".format(str(e)))
        sys.exit(1)

    return setup_template, agent_template, config_template

def _get_agent_metadata(silent):
    results = {
        "version": "0.1",
        "author": None,
        "author_email": None,
        "url": None,
        "description": None
    }

    if silent:
        return results

    results["version"] =        prompt_response("Agent version number:", default="0.1")
    results["author"] =         prompt_response("Agent author:", default="")
    results["author_email"] =   prompt_response("Author's email address:", default="")
    results["url"] =            prompt_response("Agent homepage:", default="")
    results["description"] =    prompt_response("Short description of the agent:", default="")

    return results

def _get_setup_py(template, agent_package, metadata):
    metadata_strings = []

    for key, value in metadata.iteritems():
        if value:
            metadata_strings.append('{key}="{value}",'.format(key=key, value=value))

    metadata_string = "\n    ".join(metadata_strings)

    template = template.replace("__package_name__", agent_package)
    template = template.replace("__meta_data__", metadata_string)

    return template

def _get_agent_py(template, module_name, class_name, version, agent_id):
    template = template.replace("__version_string__", version)
    template = template.replace("__module_name__", module_name)
    template = template.replace("__class_name__", class_name)

    if agent_id is not None:
        template = template.replace("__identity__", 'identity="'+agent_id+'",')
    else:
        template = template.replace("__identity__", "")

    return template


def _to_camel_case(input):
    parts = input.split('_')
    return "".join(x.title() for x in parts)


def init_agent(target_directory, module_name, template_name, silent, identity):
    setup_template, agent_template, config_string = _load_agent_template(template_name)
    metadata = _get_agent_metadata(silent)

    version = metadata.pop("version")

    setup_string = _get_setup_py(setup_template, module_name, metadata)

    class_name = _to_camel_case(module_name)

    agent_string = _get_agent_py(agent_template, module_name, class_name, version, identity)

    try:
        _log.info("Creating {}".format(target_directory))
        os.makedirs(target_directory)
        module_dir = os.path.join(target_directory, module_name)
        _log.info("Creating {}".format(module_dir))
        os.makedirs(module_dir)
    except OSError as e:
        if e.errno == errno.EEXIST:
            _log.error("Must specify a new directory name to create agent.")
        else:
            _log.error("Unable to create target directory: "+str(e))
        sys.exit(1)

    try:
        setup_path = os.path.join(target_directory, "setup.py")
        _log.info("Creating {}".format(setup_path))
        with open(setup_path, "w")as f:
            f.write(setup_string)

        config_path = os.path.join(target_directory, "config")
        _log.info("Creating {}".format(config_path))
        with open(config_path, "w")as f:
            f.write(config_string)

        agent_path = os.path.join(target_directory, module_name, "agent.py")
        _log.info("Creating {}".format(agent_path))
        with open(agent_path, "w")as f:
            f.write(agent_string)

        init_path = os.path.join(target_directory, module_name, "__init__.py")
        _log.info("Creating {}".format(init_path))
        with open(init_path, "w")as f:
            pass

        if identity is not None:
            identity_path = os.path.join(target_directory, "IDENTITY")
            _log.info("Creating {}".format(identity_path))
            with open(identity_path, "w")as f:
                f.write(identity)

    except OSError as e:
        _log.error("Unable to create agent file: " + str(e))
        sys.exit(1)


def extract_package(wheel_file, install_dir,
                    include_uuid=False, specific_uuid=None):

    """
    Extract a wheel file to the specified location.

    If include_uuid is True then a uuid will be generated under the
    passed location directory.

    The agent final directory will be based upon the wheel's data
    directory name in the following formats:

    .. code-block:: python

        if include_uuid == True
            install_dir/uuid/datadir_name
        else
            install_dir/datadir_name

    :param wheel_file: The wheel file to extract.
    :param install_dir: The root directory where to extract the wheel
    :param include_uuid: Auto-generates a uuuid under install_dir to place the
                         wheel file data
    :param specific_uuid: A specific uuid to use for extracting the agent.
    :return: The folder where the wheel was extracted.

    """
    real_dir = install_dir

    # Only include the uuid if the caller wants it.
    if include_uuid:
        if specific_uuid == None:
            real_dir = os.path.join(real_dir, str(uuid.uuid4()))
        else:
            real_dir = os.path.join(real_dir, specific_uuid)

    if not os.path.isdir(real_dir):
        os.makedirs(real_dir)

    wf = WheelFile(wheel_file)
    namever = wf.parsed_filename.group('namever')
    destination = os.path.join(real_dir, namever)
    sys.stderr.write("Unpacking to: %s\n" % (destination))
    wf.zipfile.extractall(destination)
    wf.zipfile.close()
    return destination


def repackage(directory, dest=None):
    """Repack an wheel unpacked into the given directory.

    All files in the RECORD files are added back to the wheel, which is
    written in the current working directory if dest is None or in the
    directory given by dest otherwise.
    """
    if dest is not None:
        try:
            if not os.path.isdir(dest):
                os.makedirs(dest)
        except Exception as e:
            raise AgentPackageError("Unable to create destination directory "
                                    "{}. Exception {}".format(
                                    dest, e.message))
    if not os.path.exists(directory):
        raise AgentPackageError("Agent directory {} does not "
                                "exist".format(directory))
    try:
        pkg = UnpackedPackage(directory)
    except ValueError as exc:
        raise AgentPackageError(*exc.args)
    return pkg.repack(dest)


# default_wheel_dir = os.environ['VOLTTRON_HOME']+'/packaged'
def create_package(agent_package_dir, wheelhouse, identity=None):
    """Creates a packaged whl file from the passed agent_package_dir.

    If the passed directory doesn't exist or there isn't a setup.py file
    the directory then AgentPackageError is raised.

    Parameters
        agent_package_dir - The directory to package in the wheel file.
        signature         - An optional signature file to sign the RECORD file.

    Returns
        string - The full path to the created whl file.
    """
    if not os.path.isdir(agent_package_dir):
        raise AgentPackageError("Invalid agent package directory specified")
    setup_file_path = os.path.join(agent_package_dir, 'setup.py')
    if os.path.exists(setup_file_path):
        wheel_path = _create_initial_package(agent_package_dir, wheelhouse, identity)
    else:
        raise NotImplementedError("Packaging extracted wheels not available currently")
        wheel_path = None
    return wheel_path


def _create_initial_package(agent_dir_to_package, wheelhouse, identity=None):
    """Create an initial whl file from the passed agent_dir_to_package.

    The function produces a wheel from the setup.py file located in
    agent_dir_to_package.

    Parameters:
        agent_dir_to_package - The root directory of the specific agent
                               that is to be packaged.

    Returns The path and file name of the packaged whl file.
    """
    tmpdir = tempfile.mkdtemp()
    try:
        builddir = os.path.join(tmpdir, 'pkg')
        distdir = os.path.join(builddir, 'dist')
        shutil.copytree(agent_dir_to_package, builddir)
        cmd = [sys.executable, 'setup.py', '--no-user-cfg', 'bdist_wheel']
        execute_command(cmd, cwd=builddir, logger=_log)
        wheel_name = os.listdir(distdir)[0]
        wheel_path = os.path.join(distdir, wheel_name)

        if identity is not None:
            tmp_identity_file_fd, identity_template_filename = tempfile.mkstemp(dir=builddir)
            tmp_identity_file = os.fdopen(tmp_identity_file_fd, "w")
            tmp_identity_file.write(identity)
            tmp_identity_file.close()
        else:
            identity_template_filename = os.path.join(builddir, "IDENTITY")

        if os.path.exists(identity_template_filename):
            add_files_to_package(wheel_path, {'identity_file': identity_template_filename})

        if not os.path.exists(wheelhouse):
            os.makedirs(wheelhouse, 0o750)
        wheel_dest = os.path.join(wheelhouse, wheel_name)
        shutil.move(wheel_path, wheel_dest)
        return wheel_dest
    except subprocess.CalledProcessError as ex:
        traceback.print_last()
    finally:
        shutil.rmtree(tmpdir, True)
        pass


def _files_from_kwargs(**kwargs):
    """Grabs the contract and config file from the kwargs

    Returns None if neither exist.
    """

    files = {}

    if 'contract' in kwargs and kwargs['contract'] != None:
        files['contract'] = kwargs['contract']
    if 'config_file' in kwargs and kwargs['config_file'] != None:
        files['config_file'] = kwargs['config_file']

    if len(files.keys()) > 0:
        return files

    return None


def _sign_agent_package(agent_package, **kwargs):
    """Sign an agent package"""
    if not os.path.exists(agent_package):
        raise AgentPackageError('Invalid package {}'.format(agent_package))

    cert_type = _cert_type_from_kwargs(**kwargs)
    files = _files_from_kwargs(**kwargs)
    certs_dir = kwargs.get('certs_dir', None)

    certsobj = None

    if certs_dir is not None:
        certsobj = certs.Certs(certs_dir)

    if cert_type == 'admin':
        if files:
            raise AgentPackageError("admin's aren't allowed to add files.")
        verified = auth.sign_as_admin(agent_package, 'admin', certsobj = certsobj)
    elif cert_type == 'creator':
        verified = auth.sign_as_creator(agent_package, 'creator', files, certsobj = certsobj)
    elif cert_type == 'initiator':
        verified = auth.sign_as_initiator(agent_package, 'initiator', files, certsobj = certsobj)
    elif cert_type == 'platform':
        verified = auth.sign_as_platform(agent_package, 'platform', files)
    else:
        raise AgentPackageError('Unknown packaging options')

    if verified:
        print('{} signed as {}'.format(agent_package, cert_type))
    else:
        print('Verification of signing failed!')


def _cert_type_from_kwargs(**kwargs):
    """Return cert type string from kwargs values"""

    for k in ('admin', 'creator', 'initiator', 'platform'):
        try:
            if k in kwargs['user_type'] and kwargs['user_type'][k]:
                return k
        except LookupError:
            if k in kwargs and kwargs[k]:
                return k

    return None


def _create_ca(override=True, data=None):
    """Creates a root ca cert using the Certs class"""
    crts = certs.Certs()
    if crts.ca_exists():
        if override:
            msg = '''Creating a new root ca will overwrite the current ca and
    invalidate any signed certs.
    
    Are you sure you want to do this? type 'yes' to continue: '''

            continue_yes = raw_input(msg)
            if continue_yes.upper() != 'YES':
                return
        else:
            return
    if not data:
        data = _create_cert_ui(crts.default_root_ca_cn)
    crts.create_root_ca(**data)

def create_instance_ca(instance_name):
    crts = certs.Certs()
    ca_name, server_name, admin_name = crts.get_admin_cert_names(instance_name)
    crts.create_instance_ca(ca_name)
    print("\nCreated files: \n{}\n{}".format(
        crts.cert_file(ca_name),
        crts.private_key_file(ca_name)))


def _create_cert(name=None, **kwargs):
    """Create a cert using options specified on the command line"""

    crts = certs.Certs()
    if not crts.ca_exists():
        sys.stderr.write('Root CA must be created before certificates\n')
        sys.exit(0)

    cert_type = _cert_type_from_kwargs(**kwargs)

    if name == None:
        name = cert_type
        cert_data = _create_cert_ui(cert_type)
    else:
        cert_data = _create_cert_ui('{} ({})'.format(cert_type, name))

    instance_name = get_platform_instance_name()
    instance_ca, server, admin = certs.Certs.get_admin_cert_names(instance_name)
    #crts.create_ca_signed_cert(name, ca_name=instance_ca,  **cert_data)
    crts.create_ca_signed_cert(name, **cert_data)


def _create_cert_ui(cn):
    """Runs through the different options for the user to create a cert.

        C  - Country
        ST - State
        L  - Location
        O  - Organization
        OU - Organizational Unit
        CN - Common Name
    """
    input_order = ['C', 'ST', 'L', 'O', 'OU', 'CN']
    input_defaults = {'C':'US',
                      'ST': 'Washington',
                      'L': 'Richland',
                      'O': 'PNNL',
                      'OU': 'Volttron Team',
                      'CN': cn}
    input_help = {'C': 'Country',
                  'ST': 'State',
                  'L': 'Location',
                  'O': 'Organization',
                  'OU': 'Organization Unit',
                  'CN': 'Common Name'}
    output_items = {}
    sys.stdout.write("Please enter the following for certificate creation:\n")
    # TODO Add country code verification. cryptography package doesn't do it
    for item in input_order:
        cmd = '\t{} - {}({}): '.format(item, input_help[item], input_defaults[item])
        output_items[item] = raw_input(cmd)
        if len(output_items[item].strip()) == 0:
            output_items[item] = input_defaults[item]

    return output_items


def add_files_to_package(package, files=None):

    whl = VolttronPackageWheelFileNoSign(package, append=True)
    whl.add_files(files, whl)


def main(argv=sys.argv):

    expandall = lambda string: os.path.expanduser(os.path.expandvars(string))
    home = expandall(os.environ.get('VOLTTRON_HOME', '~/.volttron'))

    os.environ['VOLTTRON_HOME'] = home
    default_wheelhouse = os.environ['VOLTTRON_HOME']+'/packaged'

    # Setup option parser
    progname = os.path.basename(argv[0])
    parser = config.ArgumentParser(
        prog=progname,
        description='VOLTTRON packaging and signing utility',
    )
    parser.set_defaults(log_config=None)

    parser.add_argument('-l', '--log', metavar='FILE', default=None,
                        help='send log output to FILE instead of stderr')
    parser.add_argument('-L', '--log-config', metavar='FILE',
                        help='read logging configuration from FILE')
    parser.add_argument('-q', '--quiet', action='add_const', const=10, dest='verboseness',
                        help='decrease logger verboseness; may be used multiple times')
    parser.add_argument('-v', '--verbose', action='add_const', const=-10, dest='verboseness',
                        help='increase logger verboseness; may be used multiple times')
    parser.add_argument('--verboseness', type=int, metavar='LEVEL',
                        default=logging.WARNING,
                        help='set logger verboseness')

    subparsers = parser.add_subparsers(title = 'subcommands',
                                       description = 'valid subcommands',
                                       help = 'additional help',
                                       dest='subparser_name')
    package_parser = subparsers.add_parser('package',
                                           help="Create agent package (whl) from a directory")

    package_parser.add_argument('agent_directory',
                                help='Directory for packaging an agent for the first time (requires setup.py file).')
    package_parser.add_argument('--dest',
                                help='Directory to place the wheel file')
    package_parser.set_defaults(dest=default_wheelhouse)
    package_parser.add_argument('--vip-identity',
                                help='Override the Agents desired VIP IDENTITY (if any). '
                                     'Takes precedent over default VIP IDENTITY generated by '
                                     'the platform and the preferred identity of the agent (if any).')
    package_parser.set_defaults(identity=None)

    init_parser = subparsers.add_parser('init',
                                        help="Create new agent code package from a template."
                                             " Will prompt for additional metadata.")

    init_parser.add_argument('directory',
                             help='Directory to create the new agent in (must not exist).')
    init_parser.add_argument('module_name',
                             help='Module name for agent. Class name is derived from this name.')
    init_parser.add_argument('--template', choices=_get_agent_template_list(),
                             help='Name of the template to use. Defaults to "common".')
    init_parser.add_argument('--identity',
                             help='Set agent to have a fixed VIP identity. Useful for new service agents.')
    init_parser.add_argument('--silent', action="store_true",
                             help='Use defaults for meta data and do not prompt.')
    init_parser.set_defaults(identity=None, template="common")

    repackage_parser = subparsers.add_parser('repackage',
                                             help="Creates agent package from a currently installed agent.")
    repackage_parser.add_argument('directory',
                                  help='Directory where agent is installed')
    repackage_parser.add_argument('--dest',
                                  help='Directory to place the wheel file')
    repackage_parser.set_defaults(dest=default_wheelhouse)

    config_parser = subparsers.add_parser('configure',
                                          help='add a configuration file to an agent package')
    config_parser.add_argument('package', metavar='PACKAGE',
                               help='agent package to configure')
    config_parser.add_argument('config_file', metavar='CONFIG',
                               help='configuration file to add to wheel.')

    create_ca_cmd = subparsers.add_parser('create_ca')
    create_instance_ca_cmd = subparsers.add_parser('create_instance_ca')
    create_instance_ca_cmd.add_argument(
        'instance_name',
        help='Name of the instance for which intermediate CA needs to be '
             'generated')
    if auth is not None:
        create_cert_cmd = subparsers.add_parser('create_cert')
        create_cert_opts = create_cert_cmd.add_mutually_exclusive_group(required=True)
        create_cert_opts.add_argument('--creator', action='store_true',
                                      help='create a creator cert')
        create_cert_opts.add_argument('--admin', action='store_true',
                                      help='create an admin administrator cert')
        create_cert_opts.add_argument('--initiator', action='store_true',
                                      help='create an initiator cert')
        create_cert_opts.add_argument('--platform', action='store_true',
                                      help='create a platform cert')
        create_cert_cmd.add_argument('--name',
                                     help='file name to store the cert under (no extension)')

        sign_cmd = subparsers.add_parser('sign',
                                         help='sign a package')

        sign_opts = sign_cmd.add_mutually_exclusive_group(required=True)
        sign_opts.add_argument('--creator', action='store_true',
                               help='sign as the creator of the package')
        sign_opts.add_argument('--admin', action='store_true',
                               help='sign as the soi administrator')
        sign_opts.add_argument('--initiator', action='store_true',
                               help='sign as the initiator of the package')
        sign_opts.add_argument('--platform', action='store_true',
                               help='sign the mutable luggage of the package as the platform')
        sign_cmd.add_argument('--cert', metavar='CERT',
                              help='certificate to use to sign the package')
        sign_cmd.add_argument('--config-file', metavar='CONFIG',
                              help='agent configuration file')
        sign_cmd.add_argument('--contract', metavar='CONTRACT',
                              help='agent resource contract file')
        sign_cmd.add_argument('--certs_dir', metavar='CERTS_DIR',
                              help='certificates directory')
        sign_cmd.add_argument('package', metavar='PACKAGE',
                              help='agent package to sign')

        #restricted = subparsers.add_parser('sign')
        #         restricted.add_argument('package',
        #             help='The agent package to sign (whl).')

        verify_cmd = subparsers.add_parser('verify',
                                           help='verify an agent package')
        verify_cmd.add_argument('package', metavar='PACKAGE',
                                help='agent package to verify')

    #         enable_restricted_parser = subparsers.add_parser('enable-restricted',
    #             help='Enable the restricted features of VOLTTRON')
    #
    #         creator_key_parser = subparsers.add_parser('set-creator-key',
    #             help='Set the key for the creator of the agent code')
    #
    #         soi_admin_key_parser = subparsers.add_parser('set-SOI-admin-key',
    #             help='Set the key for administrator of this Scope of Influence')
    #
    #         initiator_key_parser = subparsers.add_parser('set-initiator-key',
    #             help='Set the key for the initator of this agent')
    #
    #         source_key_parser = subparsers.add_parser('set-source-key',
    #             help='Set the key for the most recent host of this agent')

    opts = parser.parse_args(argv[1:])

    # Configure logging
    level = max(1, opts.verboseness)
    if opts.log is None:
        log_to_file(sys.stderr, level)
    elif opts.log == '-':
        log_to_file(sys.stdout, level)
    elif opts.log:
        log_to_file(opts.log, level, handler_class=handlers.WatchedFileHandler)
    else:
        log_to_file(None, 100, handler_class=lambda x: logging.NullHandler())
    if opts.log_config:
        logging.config.fileConfig(opts.log_config)

    # whl_path will be specified if there is a package or repackage command
    # is specified and it was successful.
    whl_path = None
    user_type = None

    try:

        if opts.subparser_name == 'package':
            whl_path = create_package(opts.agent_directory, wheelhouse=opts.dest, identity=opts.vip_identity)
        elif opts.subparser_name == 'repackage':
            whl_path = repackage(opts.directory, dest=opts.dest)
        elif opts.subparser_name == 'configure' :
            add_files_to_package(opts.package, {'config_file': opts.config_file})
        elif opts.subparser_name == 'init' :
            init_agent(opts.directory, opts.module_name, opts.template, opts.silent, opts.identity)
        elif opts.subparser_name == 'create_ca':
            _create_ca()
        elif opts.subparser_name == 'create_instance_ca':
            create_instance_ca(opts.instance_name)
        else:
            if auth is not None:
                try:
                    if opts.subparser_name == 'verify':
                        if not os.path.exists(opts.package):
                            print('Invalid package name {}'.format(opts.package))
                        verifier = auth.SignedZipPackageVerifier(opts.package)
                        verifier.verify()
                        print "Package is verified"
                    else:
                        user_type = {'admin': opts.admin,
                                     'creator': opts.creator,
                                     'initiator': opts.initiator,
                                     'platform': opts.platform}
                        if opts.subparser_name == 'sign':
                            in_args = {
                                'config_file': opts.config_file,
                                'user_type': user_type,
                                'contract': opts.contract,
                                'certs_dir': opts.certs_dir
                            }
                            _sign_agent_package(opts.package, **in_args)

                        elif opts.subparser_name == 'create_cert':
                            _create_cert(name=opts.name, **user_type)
                except auth.AuthError as e:
                    _log.error(e.message)
                    #print(e.message)


    #         elif opts.subparser_name == 'create_cert':
    #             _create_cert(name=opts.name, **)
    except AgentPackageError as e:
        _log.error(e.message)
        #print(e.message)
    except Exception as e:
        _log.error(str(e))
        #print e

    if whl_path:
        print("Package created at: {}".format(whl_path))


def _main():
    """Entry point for scripts."""
    try:
        sys.exit(main())
    except KeyboardInterrupt:
        pass


if __name__ == '__main__':
    _main()<|MERGE_RESOLUTION|>--- conflicted
+++ resolved
@@ -54,14 +54,11 @@
 from volttron.platform.agent import utils
 from volttron.platform import get_volttron_data, get_home
 from volttron.utils.prompt import prompt_response
-<<<<<<< HEAD
 from volttron.platform import certs
 from volttron.platform.agent.utils import get_platform_instance_name
 from volttron.platform import config
 
-=======
 from volttron.platform.agent.utils import execute_command
->>>>>>> 34824632
 try:
      from volttron.restricted import auth
 except ImportError:

--- conflicted
+++ resolved
@@ -13,8 +13,5 @@
 	auth: testing for auth based code.
 	dev: Mark for currently developing test.
 	wrapper: Test the platformwrapper test code.
-<<<<<<< HEAD
 	keystore: Test the keystore and known-hosts store.
-=======
-	mongodb: Tests for mongodb related test code.
->>>>>>> e8a36b21
+	mongodb: Tests for mongodb related test code.
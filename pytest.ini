[pytest]
addopts = --strict -rsxX -q

norecursedirs =
	services/core/MultiBuilding \
		.git env scripts volttron.egg-info config

markers =
<<<<<<< HEAD
	actuator: Tests for actuator agent
	actuator_pubsub: Test for actuator agent.
	agent: Testing for core agent operations.
	auth: Testing for auth based code.
	dev: Mark for currently developing test.
	gevent: Functionality tests for gevent.
	historian: Test cases for historian.
	keystore: Test the keystore and known-hosts store.
	mongodb: Tests for mongodb related test code.
	pa: Tests for the platform agent.
	rd: ResourceDirectory tests.
	revert: Tests for generic driver revert functionality.
	slow: Mark tests that run slowly.
	web: Tests for web and web services.
	wrapper: Test the platformwrapper test code.
	vc: Tests associated with volttron central or platform agent
	zmq: Only zmq tests.
	
=======
        zmq: Marker for zmq tests
        actuator: Tests for actuator agent
        actuator_pubsub: Test for actuator agent.
        agent: Testing for core agent operations.
        auth: Testing for auth based code.
        dev: Mark for currently developing test.
        gevent: Functionality tests for gevent.
        historian: Test cases for historian.
        keystore: Test the keystore and known-hosts store.
        mongodb: Tests for mongodb related test code.
        pa: Tests for the platform agent.
        revert: Tests for generic driver revert functionality.
        slow: Mark tests that run slowly.
        web: Tests for web and web services.
        wrapper: Test the platformwrapper test code.
        vc: Tests associated with volttron central or platform agent
>>>>>>> 056f4247
<|MERGE_RESOLUTION|>--- conflicted
+++ resolved
@@ -6,7 +6,6 @@
 		.git env scripts volttron.egg-info config
 
 markers =
-<<<<<<< HEAD
 	actuator: Tests for actuator agent
 	actuator_pubsub: Test for actuator agent.
 	agent: Testing for core agent operations.
@@ -23,23 +22,4 @@
 	web: Tests for web and web services.
 	wrapper: Test the platformwrapper test code.
 	vc: Tests associated with volttron central or platform agent
-	zmq: Only zmq tests.
-	
-=======
-        zmq: Marker for zmq tests
-        actuator: Tests for actuator agent
-        actuator_pubsub: Test for actuator agent.
-        agent: Testing for core agent operations.
-        auth: Testing for auth based code.
-        dev: Mark for currently developing test.
-        gevent: Functionality tests for gevent.
-        historian: Test cases for historian.
-        keystore: Test the keystore and known-hosts store.
-        mongodb: Tests for mongodb related test code.
-        pa: Tests for the platform agent.
-        revert: Tests for generic driver revert functionality.
-        slow: Mark tests that run slowly.
-        web: Tests for web and web services.
-        wrapper: Test the platformwrapper test code.
-        vc: Tests associated with volttron central or platform agent
->>>>>>> 056f4247
+	zmq: Only zmq tests.
.. _BACnet-Driver:
BACnet Driver Configuration
---------------------------
Communicating with BACnet devices requires that the BACnet Proxy Agent is configured and running. All device communication happens through this agent.

driver_config
*************

<<<<<<< HEAD
There are nine arguments for the "driver_config" section of the device configuration file:
=======
There are eight arguments for the "driver_config" section of the device configuration file:
>>>>>>> e7e939fe

    - **device_address** - Address of the device. If the target device is behind an IP to MS/TP router then Remote Station addressing will probably be needed for the driver to find the device.
    - **device_id** - BACnet ID of the device. Used to establish a route to the device at startup.
    - **min_priority** - (Optional) Minimum priority value allowed for this device whether specifying the priority manually or via the registry config. Violating this parameter either in the configuration or when writing to the point will result in an error. Defaults to 8.
    - **max_per_request** - (Optional) Configure driver to manually segment read requests. The driver will only grab up to the number of objects specified in this setting at most per request. This setting is primarily for scraping many points off of low resource devices that do not support segmentation. Defaults to 10000.
    - **proxy_address** - (Optional) VIP address of the BACnet proxy. Defaults to "platform.bacnet_proxy". See :ref:`bacnet-proxy-multiple-networks` for details. Unless your BACnet network has special needs you should not change this value.
    - **ping_retry_interval** - (Optional) The driver will ping the device to establish a route at startup. If the BACnet proxy is not available the driver will retry the ping at this interval until it succeeds. Defaults to 5.
    - **use_read_multiple** - (Optional) During a scrape the driver will tell the proxy to use a ReadPropertyMultipleRequest to get data from the device. Otherwise the proxy will use multiple ReadPropertyRequest calls. If the BACnet proxy is reporting a device is rejecting requests try changing this to false for that device. Be aware that setting this to false will cause scrapes for that device to take much longer. Only change if needed. Defaults to true.
    - **cov_lifetime** - (Optional) When a device establishes a change of value subscription for a point, this argument will be used to determine the lifetime and renewal period for the subscription, in seconds. Defaults to 180. (Added to Master Driver version 3.2)
<<<<<<< HEAD
    - **cov_scrape_all** - (Optional) During a scrape, this value determines whether points flagged as change of value points in the registry configuration will be included in the results. Defaults to false. (Added to Master Driver version 3.2)
=======
>>>>>>> e7e939fe

Here is an example device configuration file:

.. code-block:: json

    {
        "driver_config": {"device_address": "10.1.1.3",
                          "device_id": 500,
                          "min_priority": 10,
                          "max_per_request": 24
                          },
        "driver_type": "bacnet",
        "registry_config":"config://registry_configs/vav.csv",
        "interval": 5,
        "timezone": "UTC",
        "heart_beat_point": "heartbeat"
    }

A sample BACnet configuration file can be found `here <https://raw.githubusercontent.com/VOLTTRON/volttron/c57569bd9e71eb32afefe8687201d674651913ed/examples/configurations/drivers/bacnet1.config>`_ or
in the VOLTTRON repository in ``examples/configurations/drivers/bacnet1.config``

.. _BACnet-Registry-Configuration-File:
BACnet Registry Configuration File
**********************************

The registry configuration file is a `CSV <https://en.wikipedia.org/wiki/Comma-separated_values>`_ file. Each row configures a point on the device.

Most of the configuration file can be generated with the ``grab_bacnet_config.py`` utility in ``scripts/bacnet``. See :doc:`BACnet-Auto-Configuration`.

Currently, the driver provides no method to access array type properties even if the members of the array are of a supported type.

The following columns are required for each row:

    - **Volttron Point Name** - The name by which the platform and agents running on the platform will refer to this point. For instance, if the Volttron Point Name is HeatCall1 (and using the example device configuration above) then an agent would use "pnnl/isb2/hvac1/HeatCall1" to refer to the point when using the RPC interface of the actuator agent.
    - **Units** - Used for meta data when creating point information on the historian.
    - **BACnet Object Type** - A string representing what kind of BACnet standard object the point belongs to. Examples include:

        * analogInput
        * analogOutput
        * analogValue
        * binaryInput
        * binaryOutput
        * binaryValue
        * multiStateValue

    - **Property** - A string representing the name of the property belonging to the object. Usually, this will be "presentValue".
    - **Writable** - Either "TRUE" or "FALSE". Determines if the point can be written to. Only points labeled TRUE can be written to through the ActuatorAgent. Points labeled "TRUE" incorrectly will cause an error to be returned when an agent attempts to write to the point.
    - **Index** - Object ID of the BACnet object.

The following columns are optional:

    - **Write Priority** - BACnet priority for writing to this point. Valid values are 1-16. Missing this column or leaving the column blank will use the default priority of 16.
    - **COV Flag** - Either "True" or False". Determines if a BACnet Change of Value subscription should be established for this point.  Missing this column or leaving the column blank will result in no change of value subscriptions being established. (Added to Master Driver version 3.2)

Any additional columns will be ignored. It is common practice to include a **Point Name** or **Reference Point Name** to include the device documentation's name for the point and **Notes** and **Unit Details**" for additional information about a point.

.. csv-table:: BACnet
        :header: Point Name,Volttron Point Name,Units,Unit Details,BACnet Object Type,Property,Writable,Index,Notes

        Building/FCB.Local Application.PH-T,PreheatTemperature,degreesFahrenheit,-50.00 to 250.00,analogInput,presentValue,FALSE,3000119,Resolution: 0.1
        Building/FCB.Local Application.RA-T,ReturnAirTemperature,degreesFahrenheit,-50.00 to 250.00,analogInput,presentValue,FALSE,3000120,Resolution: 0.1
        Building/FCB.Local Application.RA-H,ReturnAirHumidity,percentRelativeHumidity,0.00 to 100.00,analogInput,presentValue,FALSE,3000124,Resolution: 0.1
        Building/FCB.Local Application.CLG-O,CoolingValveOutputCommand,percent,0.00 to 100.00 (default 0.0),analogOutput,presentValue,TRUE,3000107,Resolution: 0.1
        Building/FCB.Local Application.MAD-O,MixedAirDamperOutputCommand,percent,0.00 to 100.00 (default 0.0),analogOutput,presentValue,TRUE,3000110,Resolution: 0.1
        Building/FCB.Local Application.PH-O,PreheatValveOutputCommand,percent,0.00 to 100.00 (default 0.0),analogOutput,presentValue,TRUE,3000111,Resolution: 0.1
        Building/FCB.Local Application.RH-O,ReheatValveOutputCommand,percent,0.00 to 100.00 (default 0.0),analogOutput,presentValue,TRUE,3000112,Resolution: 0.1
        Building/FCB.Local Application.SF-O,SupplyFanSpeedOutputCommand,percent,0.00 to 100.00 (default 0.0),analogOutput,presentValue,TRUE,3000113,Resolution: 0.1


A sample BACnet registry file can be found `here <https://raw.githubusercontent.com/VOLTTRON/volttron/c57569bd9e71eb32afefe8687201d674651913ed/examples/configurations/drivers/bacnet.csv>`_ or
in the VOLTTRON repository in ``examples/configurations/drivers/bacnet.csv``<|MERGE_RESOLUTION|>--- conflicted
+++ resolved
@@ -6,11 +6,7 @@
 driver_config
 *************
 
-<<<<<<< HEAD
-There are nine arguments for the "driver_config" section of the device configuration file:
-=======
 There are eight arguments for the "driver_config" section of the device configuration file:
->>>>>>> e7e939fe
 
     - **device_address** - Address of the device. If the target device is behind an IP to MS/TP router then Remote Station addressing will probably be needed for the driver to find the device.
     - **device_id** - BACnet ID of the device. Used to establish a route to the device at startup.
@@ -20,10 +16,6 @@
     - **ping_retry_interval** - (Optional) The driver will ping the device to establish a route at startup. If the BACnet proxy is not available the driver will retry the ping at this interval until it succeeds. Defaults to 5.
     - **use_read_multiple** - (Optional) During a scrape the driver will tell the proxy to use a ReadPropertyMultipleRequest to get data from the device. Otherwise the proxy will use multiple ReadPropertyRequest calls. If the BACnet proxy is reporting a device is rejecting requests try changing this to false for that device. Be aware that setting this to false will cause scrapes for that device to take much longer. Only change if needed. Defaults to true.
     - **cov_lifetime** - (Optional) When a device establishes a change of value subscription for a point, this argument will be used to determine the lifetime and renewal period for the subscription, in seconds. Defaults to 180. (Added to Master Driver version 3.2)
-<<<<<<< HEAD
-    - **cov_scrape_all** - (Optional) During a scrape, this value determines whether points flagged as change of value points in the registry configuration will be included in the results. Defaults to false. (Added to Master Driver version 3.2)
-=======
->>>>>>> e7e939fe
 
 Here is an example device configuration file:
 

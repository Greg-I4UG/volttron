--- conflicted
+++ resolved
@@ -43,21 +43,11 @@
             - Type=bool, Writable=FALSE:  10000
             - Type!=bool, Writable=TRUE:  30000
             - Type!=bool, Writable=FALSE: 40000
-<<<<<<< HEAD
-    - **endian** (Optional) - Byte order: big, little, or mixed. Defaults to big.
-    - **write_multiple_registers** (Optional) - Write multiple coils or registers at a time. Defaults to true.
-        - : If write_multiple_registers is set to false, only register types unsigned short (uint16) and boolean (bool)
-        is supported. The exception raised during the configure process.
-    - **selected_registers** (Optional) - Comma-separated list of "Register Name" values, selected from the
-      registry_config. Defaults to all.
-        - example: "register_a,register_b,register_c"
-=======
     - **endian** (Optional) - Byte order: big or little. Defaults to big.
     - **write_multiple_registers** (Optional) - Write multiple coils or registers at a time. Defaults to true.
         - : If write_multiple_registers is set to false, only register types unsigned short (uint16) and boolean (bool)
         are supported. The exception raised during the configure process.
     - **register_map** (Optional) - Register map csv of unchanged register variables. Defaults to registry_config csv.
->>>>>>> ef5f2243
 
 Sample Modbus-TK configuration files are checked into the VOLTTRON repository
 in ``services/core/MasterDriverAgent/master_driver/interfaces/modbus_tk/maps``.
@@ -225,15 +215,8 @@
       e.g. watts_on.csv.
     - **description** (Optional) - A description of the device type.
     - **addressing** (Optional) - Data address type: offset, offset_plus, or address (see the driver_config parameters).
-<<<<<<< HEAD
-    - **endian** (Optional) - Byte order: big, little, or mixed (see the driver_config parameters).
-    - **write_multiple_registers** (Optional) - Write multiple registers at a time. Defaults to true.
-    - **selected_registers** (Optional) - Comma-separated list of "Register Name" values, selected from the
-      registry_config (see the driver_config parameters).
-=======
     - **endian** (Optional) - Byte order: big or little (see the driver_config parameters).
     - **write_multiple_registers** (Optional) - Write multiple registers at a time. Defaults to true.
->>>>>>> ef5f2243
 
 A device type definition is a template for a device configuration. Some additional data must
 be supplied when a specific device's configuration is generated. In particular, the device_address must be supplied.
